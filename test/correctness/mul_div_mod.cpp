--- conflicted
+++ resolved
@@ -577,11 +577,7 @@
 
     Halide::Internal::ThreadPool<bool> pool;
     std::vector<std::future<bool>> futures;
-<<<<<<< HEAD
-    /*
-=======
-
->>>>>>> 79e9a12c
+
     for (int vector_width : mul_vector_widths) {
         std::cout << "Testing mul vector_width: " << vector_width << "\n";
         if (can_parallelize) {
@@ -591,22 +587,13 @@
             return -1;
         }
     }
-    */
 
     for (int vector_width : div_vector_widths) {
         std::cout << "Testing div_mod vector_width: " << vector_width << "\n";
-<<<<<<< HEAD
-        /*
-          auto f = pool.async(test_div_mod, vector_width, scheduling, target);
-          futures.push_back(std::move(f));
-        */
-        if (!test_div_mod(vector_width, scheduling, target)) {
-=======
         if (can_parallelize) {
             auto f = pool.async(test_div_mod, vector_width, scheduling, target);
             futures.push_back(std::move(f));
         } else if (!test_div_mod(vector_width, scheduling, target)) {
->>>>>>> 79e9a12c
             return -1;
         }
     }
