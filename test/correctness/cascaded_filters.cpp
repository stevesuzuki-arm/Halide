#include "Halide.h"
#include <stdio.h>

using namespace Halide;

Var x, y;
Param<int> divisor;

Func blur(Func in, std::string n) {
    Func blurry(n);
    blurry(x) = (in(x) + in(x+1)) / divisor;
    return blurry;
}

int main(int argc, char **argv) {
<<<<<<< HEAD
    Buffer<float> input = lambda(x, sin(10*x) + 1.0f).realize(1000);
=======
    /*Buffer<float> input = lambda(x, sin(x) + 1.0f).realize(1000);
>>>>>>> 8039b7ed

    std::vector<Func> stages;
    Func first("S0");
    first(x) = input(x);

    stages.push_back(first);
    for (size_t i = 0; i < 30; i++) {
        stages.push_back(blur(stages.back(), "S" + std::to_string(i+1)));
    }

    for (size_t i = 0; i < stages.size()-1; i++) {
        stages[i].store_root().compute_at(stages.back(), x);
    }

    // Add an unreasonable number of specialize() calls, to ensure
    // that various parts of the pipeline don't blow up
    for (int i = 1; i <= 10; i++) {
        stages.back().specialize(divisor == i);
    }

    divisor.set(2);
    Buffer<float> result = stages.back().realize(10);

    // After all the averaging, the result should be a flat 1.0f
    float err = evaluate_may_gpu<float>(sum(abs(result(RDom(result)) - 1.0f)));

    if (err > 0.01f) {
        printf("Error too large: %f!\n", err);
        return -1;
    }*/

    printf("Success!\n");
    return 0;
}<|MERGE_RESOLUTION|>--- conflicted
+++ resolved
@@ -13,11 +13,7 @@
 }
 
 int main(int argc, char **argv) {
-<<<<<<< HEAD
-    Buffer<float> input = lambda(x, sin(10*x) + 1.0f).realize(1000);
-=======
     /*Buffer<float> input = lambda(x, sin(x) + 1.0f).realize(1000);
->>>>>>> 8039b7ed
 
     std::vector<Func> stages;
     Func first("S0");
