--- conflicted
+++ resolved
@@ -63,36 +63,15 @@
     int blackLevel = 25;
     int whiteLevel = 1023;
 
-<<<<<<< HEAD
     three_way_bench(
-        [&]() { camera_pipe(input, matrix_3200, matrix_7000, color_temp, gamma, contrast, sharpen, blackLevel, whiteLevel, output); },
+        [&]() { camera_pipe(input, matrix_3200, matrix_7000, color_temp, gamma, contrast, sharpen, blackLevel, whiteLevel, output); output.device_sync(); },
     #ifdef NO_AUTO_SCHEDULE
         nullptr,
         nullptr,
     #else
         // TODO: camera_pipe fails under the classic autoscheduler with an internal error.
         nullptr, // [&]() { camera_pipe_classic_auto_schedule(input, matrix_3200, matrix_7000, color_temp, gamma, contrast, sharpen, blackLevel, whiteLevel, output); },
-        [&]() { camera_pipe_auto_schedule(input, matrix_3200, matrix_7000, color_temp, gamma, contrast, sharpen, blackLevel, whiteLevel, output); }
-=======
-    double best;
-
-    best = benchmark(timing_iterations, 1, [&]() {
-            camera_pipe(input, matrix_3200, matrix_7000,
-                        color_temp, gamma, contrast, sharpen, blackLevel, whiteLevel,
-                        output);
-            output.device_sync();
-        });
-    fprintf(stderr, "Halide (manual):\t%gus\n", best * 1e6);
-
-    #ifndef NO_AUTO_SCHEDULE
-    best = benchmark(timing_iterations, 1, [&]() {
-            camera_pipe_auto_schedule(input, matrix_3200, matrix_7000,
-                                      color_temp, gamma, contrast, sharpen, blackLevel, whiteLevel,
-                                      output);
-            output.device_sync();
-        });
-    fprintf(stderr, "Halide (auto):\t%gus\n", best * 1e6);
->>>>>>> 8d76a018
+        [&]() { camera_pipe_auto_schedule(input, matrix_3200, matrix_7000, color_temp, gamma, contrast, sharpen, blackLevel, whiteLevel, output); output.device_sync(); }
     #endif
     );
 
