#include "Simplify_Internal.h"

#include "Simplify.h"

#ifdef _MSC_VER
#include <intrin.h>
#endif

namespace Halide {
namespace Internal {

using std::string;
using std::vector;

namespace {

// Consider moving these to (say) Util.h if we need them elsewhere.
int popcount64(uint64_t x) {
#ifdef _MSC_VER
#if defined(_WIN64)
    return __popcnt64(x);
#else
    return __popcnt((uint32_t)(x >> 32)) + __popcnt((uint32_t)(x & 0xffffffff));
#endif
#else
    static_assert(sizeof(unsigned long long) >= sizeof(uint64_t), "");
    return __builtin_popcountll(x);
#endif
}

int clz64(uint64_t x) {
    internal_assert(x != 0);
#ifdef _MSC_VER
    unsigned long r = 0;
#if defined(_WIN64)
    return _BitScanReverse64(&r, x) ? (63 - r) : 64;
#else
    if (_BitScanReverse(&r, (uint32_t)(x >> 32))) {
        return (63 - (r + 32));
    } else if (_BitScanReverse(&r, (uint32_t)(x & 0xffffffff))) {
        return 63 - r;
    } else {
        return 64;
    }
#endif
#else
    static_assert(sizeof(unsigned long long) >= sizeof(uint64_t), "");
    constexpr int offset = (sizeof(unsigned long long) - sizeof(uint64_t)) * 8;
    return __builtin_clzll(x) + offset;
#endif
}

int ctz64(uint64_t x) {
    internal_assert(x != 0);
#ifdef _MSC_VER
    unsigned long r = 0;
#if defined(_WIN64)
    return _BitScanForward64(&r, x) ? r : 64;
#else
    if (_BitScanForward(&r, (uint32_t)(x & 0xffffffff))) {
        return r;
    } else if (_BitScanForward(&r, (uint32_t)(x >> 32))) {
        return r + 32;
    } else {
        return 64;
    }
#endif
#else
    static_assert(sizeof(unsigned long long) >= sizeof(uint64_t), "");
    return __builtin_ctzll(x);
#endif
}

}  // namespace

Expr Simplify::visit(const Call *op, ExprInfo *bounds) {
    // Calls implicitly depend on host, dev, mins, and strides of the buffer referenced
    if (op->call_type == Call::Image || op->call_type == Call::Halide) {
        found_buffer_reference(op->name, op->args.size());
    }

    if (op->is_intrinsic(Call::strict_float)) {
        ScopedValue<bool> save_no_float_simplify(no_float_simplify, true);
        Expr arg = mutate(op->args[0], nullptr);
        if (arg.same_as(op->args[0])) {
            return op;
        } else {
            return strict_float(arg);
        }
    } else if (op->is_intrinsic(Call::popcount) ||
               op->is_intrinsic(Call::count_leading_zeros) ||
               op->is_intrinsic(Call::count_trailing_zeros)) {
        Expr a = mutate(op->args[0], nullptr);

        uint64_t ua = 0;
        if (const_int(a, (int64_t *)(&ua)) || const_uint(a, &ua)) {
            const int bits = op->type.bits();
            const uint64_t mask = std::numeric_limits<uint64_t>::max() >> (64 - bits);
            ua &= mask;
            static_assert(sizeof(unsigned long long) >= sizeof(uint64_t), "");
            int r = 0;
            if (op->is_intrinsic(Call::popcount)) {
                // popcount *is* well-defined for ua = 0
                r = popcount64(ua);
            } else if (op->is_intrinsic(Call::count_leading_zeros)) {
                // clz64() is undefined for 0, but Halide's count_leading_zeros defines clz(0) = bits
                r = ua == 0 ? bits : (clz64(ua) - (64 - bits));
            } else /* if (op->is_intrinsic(Call::count_trailing_zeros)) */ {
                // ctz64() is undefined for 0, but Halide's count_trailing_zeros defines clz(0) = bits
                r = ua == 0 ? bits : (ctz64(ua));
            }
            return make_const(op->type, r);
        }

        if (a.same_as(op->args[0])) {
            return op;
        } else {
            return Call::make(op->type, op->name, {std::move(a)}, Internal::Call::PureIntrinsic);
        }

    } else if (op->is_intrinsic(Call::shift_left) ||
               op->is_intrinsic(Call::shift_right)) {
        Expr a = mutate(op->args[0], nullptr);
        Expr b = mutate(op->args[1], nullptr);

        if (is_zero(b)) {
            return a;
        }

        const Type t = op->type;

        uint64_t ub = 0;
<<<<<<< HEAD
        if (const_uint(b, &ub)) {
            // LLVM shl and shr instructions produce poison for negative shifts,
            // or for shifts >= typesize, so we will follow suit in our simplifier.
            user_assert(ub < (uint64_t)t.bits()) << "bitshift by a constant amount >= the type size is not legal in Halide.";
            if (a.type().is_uint() || ub < (uint64_t)t.bits() - 1) {
                b = make_const(t, ((int64_t) 1LL) << ub);
=======
        int64_t sb = 0;
        bool b_is_const_uint = const_uint(b, &ub);
        bool b_is_const_int = const_int(b, &sb);
        if (b_is_const_uint || b_is_const_int) {
            if (b_is_const_int) {
                ub = std::abs(sb);
            }

            // Determine which direction to shift.
            const bool b_is_pos = b_is_const_uint || (b_is_const_int && sb >= 0);
            const bool b_is_neg = b_is_const_int && sb < 0;
            const bool shift_left = ((op->is_intrinsic(Call::shift_left) && b_is_pos) ||
                                     (op->is_intrinsic(Call::shift_right) && b_is_neg));
            const bool shift_right = ((op->is_intrinsic(Call::shift_right) && b_is_pos) ||
                                      (op->is_intrinsic(Call::shift_left) && b_is_neg));

            // LLVM shl and shr instructions produce poison for
            // shifts >= typesize, so we will follow suit in our simplifier.
            user_assert(ub < (uint64_t)t.bits()) << "bitshift by a constant amount >= the type size is not legal in Halide.";
            if (a.type().is_uint() || ub < ((uint64_t)t.bits() - 1)) {
                b = make_const(t, ((int64_t)1LL) << ub);
>>>>>>> 9bbcb6b4
                if (shift_left) {
                    return mutate(Mul::make(a, b), bounds);
                } else if (shift_right) {
                    return mutate(Div::make(a, b), bounds);
                }
            } else {
                // For signed types, (1 << ub) will overflow into the sign bit while
                // (-32768 >> ub) propagates the sign bit, making decomposition
<<<<<<< HEAD
                // into mul or div probelmatic, so just special-case them here.
                if (shift_left) {
                    return mutate(select((a & 1) != 0, make_const(t, ((int64_t) 1LL) << ub), make_zero(t)), bounds);
                } else {
=======
                // into mul or div problematic, so just special-case them here.
                if (shift_left) {
                    return mutate(select((a & 1) != 0, make_const(t, ((int64_t)1LL) << ub), make_zero(t)), bounds);
                } else if (shift_right) {
>>>>>>> 9bbcb6b4
                    return mutate(select(a < 0, make_const(t, -1), make_zero(t)), bounds);
                }
            }
        }

        if (a.same_as(op->args[0]) && b.same_as(op->args[1])) {
            return op;
        } else if (op->is_intrinsic(Call::shift_left)) {
            return a << b;
        } else {
            return a >> b;
        }
    } else if (op->is_intrinsic(Call::bitwise_and)) {
        Expr a = mutate(op->args[0], nullptr);
        Expr b = mutate(op->args[1], nullptr);

        int64_t ia, ib = 0;
        uint64_t ua, ub = 0;
        int bits;

        if (const_int(a, &ia) &&
            const_int(b, &ib)) {
            return make_const(op->type, ia & ib);
        } else if (const_uint(a, &ua) &&
                   const_uint(b, &ub)) {
            return make_const(op->type, ua & ub);
        } else if (const_int(b, &ib) &&
                   !b.type().is_max(ib) &&
                   is_const_power_of_two_integer(make_const(a.type(), ib + 1), &bits)) {
            return Mod::make(a, make_const(a.type(), ib + 1));
        } else if (const_uint(b, &ub) &&
                   b.type().is_max(ub)) {
            return a;
        } else if (const_uint(b, &ub) &&
                   is_const_power_of_two_integer(make_const(a.type(), ub + 1), &bits)) {
            return Mod::make(a, make_const(a.type(), ub + 1));
        } else if (a.same_as(op->args[0]) && b.same_as(op->args[1])) {
            return op;
        } else {
            return a & b;
        }
    } else if (op->is_intrinsic(Call::bitwise_or)) {
        Expr a = mutate(op->args[0], nullptr);
        Expr b = mutate(op->args[1], nullptr);

        int64_t ia, ib;
        uint64_t ua, ub;
        if (const_int(a, &ia) &&
            const_int(b, &ib)) {
            return make_const(op->type, ia | ib);
        } else if (const_uint(a, &ua) &&
                   const_uint(b, &ub)) {
            return make_const(op->type, ua | ub);
        } else if (a.same_as(op->args[0]) && b.same_as(op->args[1])) {
            return op;
        } else {
            return a | b;
        }
    } else if (op->is_intrinsic(Call::bitwise_not)) {
        Expr a = mutate(op->args[0], nullptr);

        int64_t ia;
        uint64_t ua;
        if (const_int(a, &ia)) {
            return make_const(op->type, ~ia);
        } else if (const_uint(a, &ua)) {
            return make_const(op->type, ~ua);
        } else if (a.same_as(op->args[0])) {
            return op;
        } else {
            return ~a;
        }
    } else if (op->is_intrinsic(Call::bitwise_xor)) {
        Expr a = mutate(op->args[0], nullptr);
        Expr b = mutate(op->args[1], nullptr);

        int64_t ia, ib;
        uint64_t ua, ub;
        if (const_int(a, &ia) &&
            const_int(b, &ib)) {
            return make_const(op->type, ia ^ ib);
        } else if (const_uint(a, &ua) &&
                   const_uint(b, &ub)) {
            return make_const(op->type, ua ^ ub);
        } else if (a.same_as(op->args[0]) && b.same_as(op->args[1])) {
            return op;
        } else {
            return a ^ b;
        }
    } else if (op->is_intrinsic(Call::reinterpret)) {
        Expr a = mutate(op->args[0], nullptr);

        int64_t ia;
        uint64_t ua;
        bool vector = op->type.is_vector() || a.type().is_vector();
        if (op->type == a.type()) {
            return a;
        } else if (const_int(a, &ia) && op->type.is_uint() && !vector) {
            // int -> uint
            return make_const(op->type, (uint64_t)ia);
        } else if (const_uint(a, &ua) && op->type.is_int() && !vector) {
            // uint -> int
            return make_const(op->type, (int64_t)ua);
        } else if (a.same_as(op->args[0])) {
            return op;
        } else {
            return reinterpret(op->type, a);
        }
    } else if (op->is_intrinsic(Call::abs)) {
        // Constant evaluate abs(x).
        ExprInfo a_bounds;
        Expr a = mutate(op->args[0], &a_bounds);

        Type ta = a.type();
        int64_t ia = 0;
        double fa = 0;
        if (ta.is_int() && const_int(a, &ia)) {
            if (ia < 0 && !(Int(64).is_min(ia))) {
                ia = -ia;
            }
            return make_const(op->type, ia);
        } else if (ta.is_uint()) {
            // abs(uint) is a no-op.
            return a;
        } else if (const_float(a, &fa)) {
            if (fa < 0) {
                fa = -fa;
            }
            return make_const(a.type(), fa);
        } else if (a.type().is_int() && a_bounds.min_defined && a_bounds.min >= 0) {
            return cast(op->type, a);
        } else if (a.type().is_int() && a_bounds.max_defined && a_bounds.max <= 0) {
            return cast(op->type, -a);
        } else if (a.same_as(op->args[0])) {
            return op;
        } else {
            return abs(a);
        }
    } else if (op->is_intrinsic(Call::absd)) {
        // Constant evaluate absd(a, b).
        ExprInfo a_bounds, b_bounds;
        Expr a = mutate(op->args[0], &a_bounds);
        Expr b = mutate(op->args[1], &b_bounds);

        Type ta = a.type();
        // absd() should enforce identical types for a and b when the node is created
        internal_assert(ta == b.type());

        int64_t ia = 0, ib = 0;
        uint64_t ua = 0, ub = 0;
        double fa = 0, fb = 0;
        if (ta.is_int() && const_int(a, &ia) && const_int(b, &ib)) {
            // Note that absd(int, int) always produces a uint result
            internal_assert(op->type.is_uint());
            const uint64_t d = ia > ib ? (uint64_t)(ia - ib) : (uint64_t)(ib - ia);
            return make_const(op->type, d);
        } else if (ta.is_uint() && const_uint(a, &ua) && const_uint(b, &ub)) {
            const uint64_t d = ua > ub ? ua - ub : ub - ua;
            return make_const(op->type, d);
        } else if (const_float(a, &fa) && const_float(b, &fb)) {
            const double d = fa > fb ? fa - fb : fb - fa;
            return make_const(op->type, d);
        } else if (a.same_as(op->args[0]) && b.same_as(op->args[1])) {
            return op;
        } else {
            return absd(a, b);
        }
    } else if (op->call_type == Call::PureExtern &&
               (op->name == "is_nan_f16" || op->name == "is_nan_f32" || op->name == "is_nan_f64")) {
        Expr arg = mutate(op->args[0], nullptr);
        double f = 0.0;
        if (const_float(arg, &f)) {
            return make_bool(std::isnan(f));
        } else if (arg.same_as(op->args[0])) {
            return op;
        } else {
            return Call::make(op->type, op->name, {arg}, op->call_type);
        }
    } else if (op->call_type == Call::PureExtern &&
               (op->name == "is_inf_f16" || op->name == "is_inf_f32" || op->name == "is_inf_f64")) {
        Expr arg = mutate(op->args[0], nullptr);
        double f = 0.0;
        if (const_float(arg, &f)) {
            return make_bool(std::isinf(f));
        } else if (arg.same_as(op->args[0])) {
            return op;
        } else {
            return Call::make(op->type, op->name, {arg}, op->call_type);
        }
    } else if (op->call_type == Call::PureExtern &&
               (op->name == "is_finite_f16" || op->name == "is_finite_f32" || op->name == "is_finite_f64")) {
        Expr arg = mutate(op->args[0], nullptr);
        double f = 0.0;
        if (const_float(arg, &f)) {
            return make_bool(std::isfinite(f));
        } else if (arg.same_as(op->args[0])) {
            return op;
        } else {
            return Call::make(op->type, op->name, {arg}, op->call_type);
        }
    } else if (op->is_intrinsic(Call::stringify)) {
        // Eagerly concat constant arguments to a stringify.
        bool changed = false;
        vector<Expr> new_args;
        const StringImm *last = nullptr;
        for (size_t i = 0; i < op->args.size(); i++) {
            Expr arg = mutate(op->args[i], nullptr);
            if (!arg.same_as(op->args[i])) {
                changed = true;
            }
            const StringImm *string_imm = arg.as<StringImm>();
            const IntImm *int_imm = arg.as<IntImm>();
            const FloatImm *float_imm = arg.as<FloatImm>();
            // We use snprintf here rather than stringstreams,
            // because the runtime's float printing is guaranteed
            // to match snprintf.
            char buf[64];  // Large enough to hold the biggest float literal.
            if (last && string_imm) {
                new_args.back() = last->value + string_imm->value;
                changed = true;
            } else if (int_imm) {
                snprintf(buf, sizeof(buf), "%lld", (long long)int_imm->value);
                if (last) {
                    new_args.back() = last->value + buf;
                } else {
                    new_args.push_back(string(buf));
                }
                changed = true;
            } else if (last && float_imm) {
                snprintf(buf, sizeof(buf), "%f", float_imm->value);
                if (last) {
                    new_args.back() = last->value + buf;
                } else {
                    new_args.push_back(string(buf));
                }
                changed = true;
            } else {
                new_args.push_back(arg);
            }
            last = new_args.back().as<StringImm>();
        }

        if (new_args.size() == 1 && new_args[0].as<StringImm>()) {
            // stringify of a string constant is just the string constant
            return new_args[0];
        } else if (changed) {
            return Call::make(op->type, op->name, new_args, op->call_type);
        } else {
            return op;
        }
    } else if (op->call_type == Call::PureExtern &&
               op->name == "sqrt_f32") {
        Expr arg = mutate(op->args[0], nullptr);

        if (const double *f = as_const_float(arg)) {
            return make_const(arg.type(), std::sqrt(*f));
        } else if (!arg.same_as(op->args[0])) {
            return Call::make(op->type, op->name, {arg}, op->call_type);
        } else {
            return op;
        }
    } else if (op->call_type == Call::PureExtern &&
               op->name == "log_f32") {
        Expr arg = mutate(op->args[0], nullptr);

        if (const double *f = as_const_float(arg)) {
            return make_const(arg.type(), std::log(*f));
        } else if (!arg.same_as(op->args[0])) {
            return Call::make(op->type, op->name, {arg}, op->call_type);
        } else {
            return op;
        }
    } else if (op->call_type == Call::PureExtern &&
               op->name == "exp_f32") {
        Expr arg = mutate(op->args[0], nullptr);

        if (const double *f = as_const_float(arg)) {
            return make_const(arg.type(), std::exp(*f));
        } else if (!arg.same_as(op->args[0])) {
            return Call::make(op->type, op->name, {arg}, op->call_type);
        } else {
            return op;
        }
    } else if (op->call_type == Call::PureExtern &&
               op->name == "pow_f32") {
        Expr arg0 = mutate(op->args[0], nullptr);
        Expr arg1 = mutate(op->args[1], nullptr);

        const double *f0 = as_const_float(arg0);
        const double *f1 = as_const_float(arg1);
        if (f0 && f1) {
            return make_const(arg0.type(), std::pow(*f0, *f1));
        } else if (!arg0.same_as(op->args[0]) || !arg1.same_as(op->args[1])) {
            return Call::make(op->type, op->name, {arg0, arg1}, op->call_type);
        } else {
            return op;
        }
    } else if (op->call_type == Call::PureExtern &&
               (op->name == "floor_f32" || op->name == "ceil_f32" ||
                op->name == "round_f32" || op->name == "trunc_f32")) {
        internal_assert(op->args.size() == 1);
        Expr arg = mutate(op->args[0], nullptr);

        const Call *call = arg.as<Call>();
        if (const double *f = as_const_float(arg)) {
            if (op->name == "floor_f32") {
                return make_const(arg.type(), std::floor(*f));
            } else if (op->name == "ceil_f32") {
                return make_const(arg.type(), std::ceil(*f));
            } else if (op->name == "round_f32") {
                return make_const(arg.type(), std::nearbyint(*f));
            } else if (op->name == "trunc_f32") {
                return make_const(arg.type(), (*f < 0 ? std::ceil(*f) : std::floor(*f)));
            } else {
                return op;
            }
        } else if (call && call->call_type == Call::PureExtern &&
                   (call->name == "floor_f32" || call->name == "ceil_f32" ||
                    call->name == "round_f32" || call->name == "trunc_f32")) {
            // For any combination of these integer-valued functions, we can
            // discard the outer function. For example, floor(ceil(x)) == ceil(x).
            return call;
        } else if (!arg.same_as(op->args[0])) {
            return Call::make(op->type, op->name, {arg}, op->call_type);
        } else {
            return op;
        }
    } else if (op->is_intrinsic(Call::prefetch)) {
        // Collapse the prefetched region into lower dimension whenever is possible.
        // TODO(psuriana): Deal with negative strides and overlaps.

        internal_assert(op->args.size() % 2 == 0);  // Format: {base, offset, extent0, min0, ...}

        vector<Expr> args(op->args);
        bool changed = false;
        for (size_t i = 0; i < op->args.size(); ++i) {
            args[i] = mutate(op->args[i], nullptr);
            if (!args[i].same_as(op->args[i])) {
                changed = true;
            }
        }

        // The {extent, stride} args in the prefetch call are sorted
        // based on the storage dimension in ascending order (i.e. innermost
        // first and outermost last), so, it is enough to check for the upper
        // triangular pairs to see if any contiguous addresses exist.
        for (size_t i = 2; i < args.size(); i += 2) {
            Expr extent_0 = args[i];
            Expr stride_0 = args[i + 1];
            for (size_t j = i + 2; j < args.size(); j += 2) {
                Expr extent_1 = args[j];
                Expr stride_1 = args[j + 1];

                if (is_one(mutate(extent_0 * stride_0 == stride_1, nullptr))) {
                    Expr new_extent = mutate(extent_0 * extent_1, nullptr);
                    Expr new_stride = stride_0;
                    args.erase(args.begin() + j, args.begin() + j + 2);
                    args[i] = new_extent;
                    args[i + 1] = new_stride;
                    i -= 2;
                    break;
                }
            }
        }
        internal_assert(args.size() <= op->args.size());

        if (changed || (args.size() != op->args.size())) {
            return Call::make(op->type, Call::prefetch, args, Call::Intrinsic);
        } else {
            return op;
        }
    } else if (op->is_intrinsic(Call::require)) {
        Expr cond = mutate(op->args[0], nullptr);
        // likely(const-bool) is deliberately not reduced
        // by the simplify(), but for our purposes here, we want
        // to ignore the likely() wrapper. (Note that this is
        // equivalent to calling can_prove() without needing to
        // create a new Simplifier instance.)
        if (const Call *c = cond.as<Call>()) {
            if (c->is_intrinsic(Call::likely)) {
                cond = c->args[0];
            }
        }

        if (is_zero(cond)) {
            // (We could simplify this to avoid evaluating the provably-false
            // expression, but since this is a degenerate condition, don't bother.)
            user_warning << "This pipeline is guaranteed to fail a require() expression at runtime: \n"
                         << Expr(op) << "\n";
        }

        Expr result;
        {
            // Can assume the condition is true when evaluating the value.
            auto t = scoped_truth(cond);
            result = mutate(op->args[1], bounds);
        }

        if (is_one(cond)) {
            return result;
        }

        Expr message = mutate(op->args[2], nullptr);

        if (cond.same_as(op->args[0]) &&
            result.same_as(op->args[1]) &&
            message.same_as(op->args[2])) {
            return op;
        } else {
            return Internal::Call::make(op->type,
                                        Internal::Call::require,
                                        {std::move(cond), std::move(result), std::move(message)},
                                        Internal::Call::PureIntrinsic);
        }
    } else {
        vector<Expr> new_args(op->args.size());
        bool changed = false;

        // Mutate the args
        for (size_t i = 0; i < op->args.size(); i++) {
            const Expr &old_arg = op->args[i];
            Expr new_arg = mutate(old_arg, nullptr);
            if (!new_arg.same_as(old_arg)) changed = true;
            new_args[i] = std::move(new_arg);
        }

        if (!changed) {
            return op;
        } else {
            return Call::make(op->type, op->name, new_args, op->call_type,
                              op->func, op->value_index, op->image, op->param);
        }
    }
}

}  // namespace Internal
}  // namespace Halide<|MERGE_RESOLUTION|>--- conflicted
+++ resolved
@@ -130,14 +130,6 @@
         const Type t = op->type;
 
         uint64_t ub = 0;
-<<<<<<< HEAD
-        if (const_uint(b, &ub)) {
-            // LLVM shl and shr instructions produce poison for negative shifts,
-            // or for shifts >= typesize, so we will follow suit in our simplifier.
-            user_assert(ub < (uint64_t)t.bits()) << "bitshift by a constant amount >= the type size is not legal in Halide.";
-            if (a.type().is_uint() || ub < (uint64_t)t.bits() - 1) {
-                b = make_const(t, ((int64_t) 1LL) << ub);
-=======
         int64_t sb = 0;
         bool b_is_const_uint = const_uint(b, &ub);
         bool b_is_const_int = const_int(b, &sb);
@@ -159,7 +151,6 @@
             user_assert(ub < (uint64_t)t.bits()) << "bitshift by a constant amount >= the type size is not legal in Halide.";
             if (a.type().is_uint() || ub < ((uint64_t)t.bits() - 1)) {
                 b = make_const(t, ((int64_t)1LL) << ub);
->>>>>>> 9bbcb6b4
                 if (shift_left) {
                     return mutate(Mul::make(a, b), bounds);
                 } else if (shift_right) {
@@ -168,17 +159,10 @@
             } else {
                 // For signed types, (1 << ub) will overflow into the sign bit while
                 // (-32768 >> ub) propagates the sign bit, making decomposition
-<<<<<<< HEAD
-                // into mul or div probelmatic, so just special-case them here.
-                if (shift_left) {
-                    return mutate(select((a & 1) != 0, make_const(t, ((int64_t) 1LL) << ub), make_zero(t)), bounds);
-                } else {
-=======
                 // into mul or div problematic, so just special-case them here.
                 if (shift_left) {
                     return mutate(select((a & 1) != 0, make_const(t, ((int64_t)1LL) << ub), make_zero(t)), bounds);
                 } else if (shift_right) {
->>>>>>> 9bbcb6b4
                     return mutate(select(a < 0, make_const(t, -1), make_zero(t)), bounds);
                 }
             }
