#include <set>
#include <sstream>

#include "CSE.h"
#include "CodeGen_Internal.h"
#include "CodeGen_Posix.h"
#include "ConciseCasts.h"
#include "Debug.h"
#include "IREquality.h"
#include "IRMatch.h"
#include "IROperator.h"
#include "IRPrinter.h"
#include "LLVM_Headers.h"
#include "Simplify.h"
#include "Substitute.h"
#include "Util.h"

namespace Halide {
namespace Internal {

using std::ostringstream;
using std::pair;
using std::string;
using std::vector;

using namespace Halide::ConciseCasts;
using namespace llvm;

#if defined(WITH_ARM) || defined(WITH_AARCH64)

namespace {

/** A code generator that emits ARM code from a given Halide stmt. */
class CodeGen_ARM : public CodeGen_Posix {
public:
    /** Create an ARM code generator for the given arm target. */
    CodeGen_ARM(const Target &);

protected:
    using CodeGen_Posix::visit;
    using codegen_func_t = std::function<Value *(int lanes, const std::vector<Value *> &)>;

    int target_vscale() const override;

    /** Define a wrapper LLVM func that takes some arguments which Halide defines
     * and call inner LLVM intrinsic with an additional argument which LLVM requires. */
    llvm::Function *define_intrin_wrapper(const std::string &inner_name,
                                          const Type &ret_type,
                                          const std::string &mangled_name,
                                          const std::vector<Type> &arg_types,
                                          bool add_inactive_arg,  // for SVE
                                          bool add_predicate,     // for SVE
                                          bool split_arg0,
                                          bool scalars_are_vectors);

    void init_module() override;
    void begin_func(LinkageType linkage, const std::string &simple_name,
                    const std::string &extern_name, const std::vector<LoweredArgument> &args) override;

    /** Nodes for which we want to emit specific neon intrinsics */
    // @{
    void visit(const Cast *) override;
    void visit(const Add *) override;
    void visit(const Sub *) override;
    void visit(const Mul *) override;
    void visit(const Div *) override;
    void visit(const Min *) override;
    void visit(const Max *) override;
    void visit(const Store *) override;
    void visit(const Load *) override;
    void visit(const Ramp *op) override;
    void visit(const Call *) override;
    void visit(const EQ *) override;
    void visit(const NE *) override;
    void visit(const LT *) override;
    void visit(const LE *) override;
    void visit(const GT *) override;
    void visit(const GE *) override;
    void visit(const And *) override;
    void visit(const Or *) override;
    void visit(const Not *) override;
    void visit(const Select *op) override;
    void visit(const Shuffle *) override;
    void codegen_vector_reduce(const VectorReduce *, const Expr &) override;
    bool codegen_dot_product_vector_reduce(const VectorReduce *, const Expr &);
    bool codegen_pairwise_vector_reduce(const VectorReduce *, const Expr &);
    bool codegen_across_vector_reduce(const VectorReduce *, const Expr &);
    // @}
    Type upgrade_type_for_arithmetic(const Type &t) const override;
    Type upgrade_type_for_argument_passing(const Type &t) const override;
    Type upgrade_type_for_storage(const Type &t) const override;
    Value *interleave_vectors(const std::vector<Value *> &) override;
    Value *shuffle_vectors(Value *a, Value *b, const std::vector<int> &indices) override;
    Value *shuffle_single_vector_with_tbl(Value *a, const std::vector<int> &indices);
    Value *shuffle_vectors_with_tbl2(Value *a, Value *b, const std::vector<int> &indices);
    Value *try_to_decompose_into_sub_shuffles(Value *a, Value *b, const std::vector<int> &indices);
    Value *codegen_shuffle_indices(int bits, const std::vector<int> &indices);
    Value *codegen_whilelt(int total_lanes, int start, int end);

    /** Helper function to perform codegen in native vector lanes basis.
     * This API is mainly used in case LLVM error occurs with vanila codegen for
     * vector type with "unnatural" lanes.
     * The condition is checked to see if it is necessary to slice the op.
     * In case vanila codegen is possible to handle, nothing happens and false is returned.
     */
    bool codegen_with_natural_lanes_if_necessary(Type op_type, const std::vector<Expr> &args, codegen_func_t &cg_func);

    /** Helper function to perform codegen of vector operation in a way that
     * total_lanes are divided into slices, codegen is performed for each slice
     * and results are concatenated into total_lanes.
     */
    Value *codegen_with_lanes(int slice_lanes, int total_lanes, const std::vector<Expr> &args, codegen_func_t &cg_func);

    /** Various patterns to peephole match against */
    struct Pattern {
        string intrin;  ///< Name of the intrinsic
        Expr pattern;   ///< The pattern to match against
        Pattern() = default;
        Pattern(const string &intrin, Expr p)
            : intrin(intrin), pattern(std::move(p)) {
        }
    };
    vector<Pattern> casts, calls, averagings, negations;

    string mcpu_target() const override;
    string mcpu_tune() const override;
    string mattrs() const override;
    bool use_soft_float_abi() const override;
    int native_vector_bits() const override;

    // NEON can be disabled for older processors.
    bool neon_intrinsics_disabled() {
        return target.has_feature(Target::NoNEON);
    }

    bool is_float16_and_has_feature(const Type &t) const {
        // NOTE : t.is_float() returns true even in case of BFloat16. We don't include it for now.
        return t.code() == Type::Float && t.bits() == 16 && target.has_feature(Target::ARMFp16);
    }
    bool supports_call_as_float16(const Call *op) const override;

    template<typename T>
    T align_up(T x, int n) const {
        return (x + n - 1) / n * n;
    }

    /** Make predicate vector which starts with consecutive true followed by consecutive false */
    Expr make_vector_predicate_1s_0s(int true_lanes, int false_lanes) {
        return Shuffle::make_concat({const_true(true_lanes), const_false(false_lanes)});
    }
};

CodeGen_ARM::CodeGen_ARM(const Target &target)
    : CodeGen_Posix(target) {

    // RADDHN - Add and narrow with rounding
    // These must come before other narrowing rounding shift patterns
    casts.emplace_back("rounding_add_narrow", i8(rounding_shift_right(wild_i16x_ + wild_i16x_, 8)));
    casts.emplace_back("rounding_add_narrow", u8(rounding_shift_right(wild_u16x_ + wild_u16x_, 8)));
    casts.emplace_back("rounding_add_narrow", i16(rounding_shift_right(wild_i32x_ + wild_i32x_, 16)));
    casts.emplace_back("rounding_add_narrow", u16(rounding_shift_right(wild_u32x_ + wild_u32x_, 16)));
    casts.emplace_back("rounding_add_narrow", i32(rounding_shift_right(wild_i64x_ + wild_i64x_, 32)));
    casts.emplace_back("rounding_add_narrow", u32(rounding_shift_right(wild_u64x_ + wild_u64x_, 32)));

    // RSUBHN - Add and narrow with rounding
    // These must come before other narrowing rounding shift patterns
    casts.emplace_back("rounding_sub_narrow", i8(rounding_shift_right(wild_i16x_ - wild_i16x_, 8)));
    casts.emplace_back("rounding_sub_narrow", u8(rounding_shift_right(wild_u16x_ - wild_u16x_, 8)));
    casts.emplace_back("rounding_sub_narrow", i16(rounding_shift_right(wild_i32x_ - wild_i32x_, 16)));
    casts.emplace_back("rounding_sub_narrow", u16(rounding_shift_right(wild_u32x_ - wild_u32x_, 16)));
    casts.emplace_back("rounding_sub_narrow", i32(rounding_shift_right(wild_i64x_ - wild_i64x_, 32)));
    casts.emplace_back("rounding_sub_narrow", u32(rounding_shift_right(wild_u64x_ - wild_u64x_, 32)));

    // QDMULH - Saturating doubling multiply keep high half
    calls.emplace_back("qdmulh", mul_shift_right(wild_i16x_, wild_i16x_, 15));
    calls.emplace_back("qdmulh", mul_shift_right(wild_i32x_, wild_i32x_, 31));

    // QRDMULH - Saturating doubling multiply keep high half with rounding
    calls.emplace_back("qrdmulh", rounding_mul_shift_right(wild_i16x_, wild_i16x_, 15));
    calls.emplace_back("qrdmulh", rounding_mul_shift_right(wild_i32x_, wild_i32x_, 31));

    // RSHRN - Rounding shift right narrow (by immediate in [1, output bits])
    casts.emplace_back("rounding_shift_right_narrow", i8(rounding_shift_right(wild_i16x_, wild_u16_)));
    casts.emplace_back("rounding_shift_right_narrow", u8(rounding_shift_right(wild_u16x_, wild_u16_)));
    casts.emplace_back("rounding_shift_right_narrow", u8(rounding_shift_right(wild_i16x_, wild_u16_)));
    casts.emplace_back("rounding_shift_right_narrow", i16(rounding_shift_right(wild_i32x_, wild_u32_)));
    casts.emplace_back("rounding_shift_right_narrow", u16(rounding_shift_right(wild_u32x_, wild_u32_)));
    casts.emplace_back("rounding_shift_right_narrow", u16(rounding_shift_right(wild_i32x_, wild_u32_)));
    casts.emplace_back("rounding_shift_right_narrow", i32(rounding_shift_right(wild_i64x_, wild_u64_)));
    casts.emplace_back("rounding_shift_right_narrow", u32(rounding_shift_right(wild_u64x_, wild_u64_)));
    casts.emplace_back("rounding_shift_right_narrow", u32(rounding_shift_right(wild_i64x_, wild_u64_)));

    // SHRN - Shift right narrow (by immediate in [1, output bits])
    casts.emplace_back("shift_right_narrow", i8(wild_i16x_ >> wild_u16_));
    casts.emplace_back("shift_right_narrow", u8(wild_u16x_ >> wild_u16_));
    casts.emplace_back("shift_right_narrow", i16(wild_i32x_ >> wild_u32_));
    casts.emplace_back("shift_right_narrow", u16(wild_u32x_ >> wild_u32_));
    casts.emplace_back("shift_right_narrow", i32(wild_i64x_ >> wild_u64_));
    casts.emplace_back("shift_right_narrow", u32(wild_u64x_ >> wild_u64_));

    // SQRSHL, UQRSHL - Saturating rounding shift left (by signed vector)
    // TODO: We need to match rounding shift right, and negate the RHS.

    // SQRSHRN, SQRSHRUN, UQRSHRN - Saturating rounding narrowing shift right narrow (by immediate in [1, output bits])
    calls.emplace_back("saturating_rounding_shift_right_narrow", i8_sat(rounding_shift_right(wild_i16x_, wild_u16_)));
    calls.emplace_back("saturating_rounding_shift_right_narrow", u8_sat(rounding_shift_right(wild_u16x_, wild_u16_)));
    calls.emplace_back("saturating_rounding_shift_right_narrow", u8_sat(rounding_shift_right(wild_i16x_, wild_u16_)));
    calls.emplace_back("saturating_rounding_shift_right_narrow", i16_sat(rounding_shift_right(wild_i32x_, wild_u32_)));
    calls.emplace_back("saturating_rounding_shift_right_narrow", u16_sat(rounding_shift_right(wild_u32x_, wild_u32_)));
    calls.emplace_back("saturating_rounding_shift_right_narrow", u16_sat(rounding_shift_right(wild_i32x_, wild_u32_)));
    calls.emplace_back("saturating_rounding_shift_right_narrow", i32_sat(rounding_shift_right(wild_i64x_, wild_u64_)));
    calls.emplace_back("saturating_rounding_shift_right_narrow", u32_sat(rounding_shift_right(wild_u64x_, wild_u64_)));
    calls.emplace_back("saturating_rounding_shift_right_narrow", u32_sat(rounding_shift_right(wild_i64x_, wild_u64_)));

    // SQSHL, UQSHL, SQSHLU - Saturating shift left by signed register.
    for (const Expr &rhs : {wild_i8x_, wild_u8x_}) {
        calls.emplace_back("saturating_shift_left", i8_sat(widening_shift_left(wild_i8x_, rhs)));
        calls.emplace_back("saturating_shift_left", u8_sat(widening_shift_left(wild_u8x_, rhs)));
        calls.emplace_back("saturating_shift_left", u8_sat(widening_shift_left(wild_i8x_, rhs)));
    }
    for (const Expr &rhs : {wild_i16x_, wild_u16x_}) {
        calls.emplace_back("saturating_shift_left", i16_sat(widening_shift_left(wild_i16x_, rhs)));
        calls.emplace_back("saturating_shift_left", u16_sat(widening_shift_left(wild_u16x_, rhs)));
        calls.emplace_back("saturating_shift_left", u16_sat(widening_shift_left(wild_i16x_, rhs)));
    }
    for (const Expr &rhs : {wild_i32x_, wild_u32x_}) {
        calls.emplace_back("saturating_shift_left", i32_sat(widening_shift_left(wild_i32x_, rhs)));
        calls.emplace_back("saturating_shift_left", u32_sat(widening_shift_left(wild_u32x_, rhs)));
        calls.emplace_back("saturating_shift_left", u32_sat(widening_shift_left(wild_i32x_, rhs)));
    }

    // SQSHRN, UQSHRN, SQRSHRUN Saturating narrowing shift right by an (by immediate in [1, output bits])
    calls.emplace_back("saturating_shift_right_narrow", i8_sat(wild_i16x_ >> wild_u16_));
    calls.emplace_back("saturating_shift_right_narrow", u8_sat(wild_u16x_ >> wild_u16_));
    calls.emplace_back("saturating_shift_right_narrow", u8_sat(wild_i16x_ >> wild_u16_));
    calls.emplace_back("saturating_shift_right_narrow", i16_sat(wild_i32x_ >> wild_u32_));
    calls.emplace_back("saturating_shift_right_narrow", u16_sat(wild_u32x_ >> wild_u32_));
    calls.emplace_back("saturating_shift_right_narrow", u16_sat(wild_i32x_ >> wild_u32_));
    calls.emplace_back("saturating_shift_right_narrow", i32_sat(wild_i64x_ >> wild_u64_));
    calls.emplace_back("saturating_shift_right_narrow", u32_sat(wild_u64x_ >> wild_u64_));
    calls.emplace_back("saturating_shift_right_narrow", u32_sat(wild_i64x_ >> wild_u64_));

    // SRSHL, URSHL - Rounding shift left (by signed vector)
    // These are already written as rounding_shift_left

    // SRSHR, URSHR - Rounding shift right (by immediate in [1, output bits])
    // These patterns are almost identity, we just need to strip off the broadcast.

    // SSHLL, USHLL - Shift left long (by immediate in [0, output bits - 1])
    // These patterns are almost identity, we just need to strip off the broadcast.

    // SQXTN, UQXTN, SQXTUN - Saturating narrow.
    calls.emplace_back("saturating_narrow", i8_sat(wild_i16x_));
    calls.emplace_back("saturating_narrow", u8_sat(wild_u16x_));
    calls.emplace_back("saturating_narrow", u8_sat(wild_i16x_));
    calls.emplace_back("saturating_narrow", i16_sat(wild_i32x_));
    calls.emplace_back("saturating_narrow", u16_sat(wild_u32x_));
    calls.emplace_back("saturating_narrow", u16_sat(wild_i32x_));
    calls.emplace_back("saturating_narrow", i32_sat(wild_i64x_));
    calls.emplace_back("saturating_narrow", u32_sat(wild_u64x_));
    calls.emplace_back("saturating_narrow", u32_sat(wild_i64x_));

    // SQNEG - Saturating negate
    negations.emplace_back("saturating_negate", -max(wild_i8x_, -127));
    negations.emplace_back("saturating_negate", -max(wild_i16x_, -32767));
    negations.emplace_back("saturating_negate", -max(wild_i32x_, -(0x7fffffff)));
    // clang-format on
}

constexpr int max_intrinsic_args = 4;

struct ArmIntrinsic {
    const char *arm32;
    const char *arm64;
    halide_type_t ret_type;
    const char *name;
    halide_type_t arg_types[max_intrinsic_args];
    int flags;
    enum {
        AllowUnsignedOp1 = 1 << 0,    // Generate a second version of the instruction with the second operand unsigned.
        HalfWidth = 1 << 1,           // This is a half-width instruction that should have a full width version generated as well.
        NoMangle = 1 << 2,            // Don't mangle this intrinsic name.
        MangleArgs = 1 << 3,          // Most intrinsics only mangle the return type. Some mangle the arguments instead.
        MangleRetArgs = 1 << 4,       // Most intrinsics only mangle the return type. Some mangle the return type and arguments instead.
        MangleRetArg1 = 1 << 5,       // Most intrinsics only mangle the return type. Some mangle the return type and arguments[1] instead.
        ScalarsAreVectors = 1 << 6,   // Some intrinsics have scalar arguments that are vector parameters :(
        SplitArg0 = 1 << 7,           // This intrinsic requires splitting the argument into the low and high halves.
        NoPrefix = 1 << 8,            // Don't prefix the intrinsic with llvm.*
        RequireFp16 = 1 << 9,         // Available only if Target has ARMFp16 feature
        Neon64Unavailable = 1 << 10,  // Unavailalbe for 64 bit NEON
        SveUnavailable = 1 << 11,     // Unavailable for SVE
        SveNoPredicate = 1 << 12,     // In SVE intrinsics, additional predicate argument is required as default, unless this flag is set.
        SveInactiveArg = 1 << 13,     // This intrinsic needs the additional argument for fallback value for the lanes inactivated by predicate.
    };
};

// clang-format off
const ArmIntrinsic intrinsic_defs[] = {
    // NOTE about SVE2 intrinsics:
    // Some of the Arm intrinsic have the same name between Neon and SVE2 but with different behavior. For example,
    // widening, narrowing and pair-wise operations which are performed in even (top) and odd (bottom) lanes basis in SVE,
    // while in high and low lanes in Neon. Therefore, peep-hole code-gen with those SVE2 intrinsic is not enabled for now,
    // because additional interleaving/deinterleaveing would be required to restore the element order in a vector.

    {"vabs", "abs", UInt(8, 8), "abs", {Int(8, 8)}, ArmIntrinsic::HalfWidth | ArmIntrinsic::SveInactiveArg},
    {"vabs", "abs", UInt(16, 4), "abs", {Int(16, 4)}, ArmIntrinsic::HalfWidth | ArmIntrinsic::SveInactiveArg},
    {"vabs", "abs", UInt(32, 2), "abs", {Int(32, 2)}, ArmIntrinsic::HalfWidth | ArmIntrinsic::SveInactiveArg},
    {"llvm.fabs", "llvm.fabs", Float(16, 4), "abs", {Float(16, 4)}, ArmIntrinsic::HalfWidth | ArmIntrinsic::RequireFp16},
    {"llvm.fabs", "llvm.fabs", Float(32, 2), "abs", {Float(32, 2)}, ArmIntrinsic::HalfWidth},
    {"llvm.fabs", "llvm.fabs", Float(64, 2), "abs", {Float(64, 2)}},

    {"llvm.sqrt", "llvm.sqrt", Float(16, 4), "sqrt_f16", {Float(16, 4)}, ArmIntrinsic::HalfWidth | ArmIntrinsic::RequireFp16},
    {"llvm.sqrt", "llvm.sqrt", Float(32, 2), "sqrt_f32", {Float(32, 2)}, ArmIntrinsic::HalfWidth},
    {"llvm.sqrt", "llvm.sqrt", Float(64, 2), "sqrt_f64", {Float(64, 2)}},

    {"llvm.floor", "llvm.floor", Float(16, 4), "floor_f16", {Float(16, 4)}, ArmIntrinsic::HalfWidth | ArmIntrinsic::RequireFp16},
    {"llvm.floor", "llvm.floor", Float(32, 2), "floor_f32", {Float(32, 2)}, ArmIntrinsic::HalfWidth},
    {"llvm.floor", "llvm.floor", Float(64, 2), "floor_f64", {Float(64, 2)}},

    {"llvm.ceil", "llvm.ceil", Float(16, 4), "ceil_f16", {Float(16, 4)}, ArmIntrinsic::HalfWidth | ArmIntrinsic::RequireFp16},
    {"llvm.ceil", "llvm.ceil", Float(32, 2), "ceil_f32", {Float(32, 2)}, ArmIntrinsic::HalfWidth},
    {"llvm.ceil", "llvm.ceil", Float(64, 2), "ceil_f64", {Float(64, 2)}},

    {"llvm.round", "llvm.nearbyint", Float(16, 4), "round_f16", {Float(16, 4)}, ArmIntrinsic::HalfWidth | ArmIntrinsic::RequireFp16},
    {"llvm.round", "llvm.nearbyint", Float(32, 2), "round_f32", {Float(32, 2)}, ArmIntrinsic::HalfWidth},
    {"llvm.round", "llvm.nearbyint", Float(64, 2), "round_f64", {Float(64, 2)}},

    {"llvm.trunc", "llvm.trunc", Float(16, 4), "trunc_f16", {Float(16, 4)}, ArmIntrinsic::HalfWidth | ArmIntrinsic::RequireFp16},
    {"llvm.trunc", "llvm.trunc", Float(32, 2), "trunc_f32", {Float(32, 2)}, ArmIntrinsic::HalfWidth},
    {"llvm.trunc", "llvm.trunc", Float(64, 2), "trunc_f64", {Float(64, 2)}},

    // SABD, UABD - Absolute difference
    {"vabds", "sabd", UInt(8, 8), "absd", {Int(8, 8), Int(8, 8)}, ArmIntrinsic::HalfWidth},
    {"vabdu", "uabd", UInt(8, 8), "absd", {UInt(8, 8), UInt(8, 8)}, ArmIntrinsic::HalfWidth},
    {"vabds", "sabd", UInt(16, 4), "absd", {Int(16, 4), Int(16, 4)}, ArmIntrinsic::HalfWidth},
    {"vabdu", "uabd", UInt(16, 4), "absd", {UInt(16, 4), UInt(16, 4)}, ArmIntrinsic::HalfWidth},
    {"vabds", "sabd", UInt(32, 2), "absd", {Int(32, 2), Int(32, 2)}, ArmIntrinsic::HalfWidth},
    {"vabdu", "uabd", UInt(32, 2), "absd", {UInt(32, 2), UInt(32, 2)}, ArmIntrinsic::HalfWidth},

    // SMULL, UMULL - Widening multiply
    {"vmulls", "smull", Int(16, 8), "widening_mul", {Int(8, 8), Int(8, 8)}, ArmIntrinsic::SveUnavailable},
    {"vmullu", "umull", UInt(16, 8), "widening_mul", {UInt(8, 8), UInt(8, 8)}, ArmIntrinsic::SveUnavailable},
    {"vmulls", "smull", Int(32, 4), "widening_mul", {Int(16, 4), Int(16, 4)}, ArmIntrinsic::SveUnavailable},
    {"vmullu", "umull", UInt(32, 4), "widening_mul", {UInt(16, 4), UInt(16, 4)}, ArmIntrinsic::SveUnavailable},
    {"vmulls", "smull", Int(64, 2), "widening_mul", {Int(32, 2), Int(32, 2)}, ArmIntrinsic::SveUnavailable},
    {"vmullu", "umull", UInt(64, 2), "widening_mul", {UInt(32, 2), UInt(32, 2)}, ArmIntrinsic::SveUnavailable},

    // SQADD, UQADD - Saturating add
    // On arm32, the ARM version of this seems to be missing on some configurations.
    // Rather than debug this, just use LLVM's saturating add intrinsic.
    {"llvm.sadd.sat", "sqadd", Int(8, 8), "saturating_add", {Int(8, 8), Int(8, 8)}, ArmIntrinsic::HalfWidth},
    {"llvm.uadd.sat", "uqadd", UInt(8, 8), "saturating_add", {UInt(8, 8), UInt(8, 8)}, ArmIntrinsic::HalfWidth},
    {"llvm.sadd.sat", "sqadd", Int(16, 4), "saturating_add", {Int(16, 4), Int(16, 4)}, ArmIntrinsic::HalfWidth},
    {"llvm.uadd.sat", "uqadd", UInt(16, 4), "saturating_add", {UInt(16, 4), UInt(16, 4)}, ArmIntrinsic::HalfWidth},
    {"llvm.sadd.sat", "sqadd", Int(32, 2), "saturating_add", {Int(32, 2), Int(32, 2)}, ArmIntrinsic::HalfWidth},
    {"llvm.uadd.sat", "uqadd", UInt(32, 2), "saturating_add", {UInt(32, 2), UInt(32, 2)}, ArmIntrinsic::HalfWidth},

    // SQSUB, UQSUB - Saturating subtract
    {"llvm.ssub.sat", "sqsub", Int(8, 8), "saturating_sub", {Int(8, 8), Int(8, 8)}, ArmIntrinsic::HalfWidth},
    {"llvm.usub.sat", "uqsub", UInt(8, 8), "saturating_sub", {UInt(8, 8), UInt(8, 8)}, ArmIntrinsic::HalfWidth},
    {"llvm.ssub.sat", "sqsub", Int(16, 4), "saturating_sub", {Int(16, 4), Int(16, 4)}, ArmIntrinsic::HalfWidth},
    {"llvm.usub.sat", "uqsub", UInt(16, 4), "saturating_sub", {UInt(16, 4), UInt(16, 4)}, ArmIntrinsic::HalfWidth},
    {"llvm.ssub.sat", "sqsub", Int(32, 2), "saturating_sub", {Int(32, 2), Int(32, 2)}, ArmIntrinsic::HalfWidth},
    {"llvm.usub.sat", "uqsub", UInt(32, 2), "saturating_sub", {UInt(32, 2), UInt(32, 2)}, ArmIntrinsic::HalfWidth},

    // SHADD, UHADD - Halving add
    {"vhadds", "shadd", Int(8, 8), "halving_add", {Int(8, 8), Int(8, 8)}, ArmIntrinsic::HalfWidth},
    {"vhaddu", "uhadd", UInt(8, 8), "halving_add", {UInt(8, 8), UInt(8, 8)}, ArmIntrinsic::HalfWidth},
    {"vhadds", "shadd", Int(16, 4), "halving_add", {Int(16, 4), Int(16, 4)}, ArmIntrinsic::HalfWidth},
    {"vhaddu", "uhadd", UInt(16, 4), "halving_add", {UInt(16, 4), UInt(16, 4)}, ArmIntrinsic::HalfWidth},
    {"vhadds", "shadd", Int(32, 2), "halving_add", {Int(32, 2), Int(32, 2)}, ArmIntrinsic::HalfWidth},
    {"vhaddu", "uhadd", UInt(32, 2), "halving_add", {UInt(32, 2), UInt(32, 2)}, ArmIntrinsic::HalfWidth},

    // SHSUB, UHSUB - Halving subtract
    {"vhsubs", "shsub", Int(8, 8), "halving_sub", {Int(8, 8), Int(8, 8)}, ArmIntrinsic::HalfWidth},
    {"vhsubu", "uhsub", UInt(8, 8), "halving_sub", {UInt(8, 8), UInt(8, 8)}, ArmIntrinsic::HalfWidth},
    {"vhsubs", "shsub", Int(16, 4), "halving_sub", {Int(16, 4), Int(16, 4)}, ArmIntrinsic::HalfWidth},
    {"vhsubu", "uhsub", UInt(16, 4), "halving_sub", {UInt(16, 4), UInt(16, 4)}, ArmIntrinsic::HalfWidth},
    {"vhsubs", "shsub", Int(32, 2), "halving_sub", {Int(32, 2), Int(32, 2)}, ArmIntrinsic::HalfWidth},
    {"vhsubu", "uhsub", UInt(32, 2), "halving_sub", {UInt(32, 2), UInt(32, 2)}, ArmIntrinsic::HalfWidth},

    // SRHADD, URHADD - Halving add with rounding
    {"vrhadds", "srhadd", Int(8, 8), "rounding_halving_add", {Int(8, 8), Int(8, 8)}, ArmIntrinsic::HalfWidth},
    {"vrhaddu", "urhadd", UInt(8, 8), "rounding_halving_add", {UInt(8, 8), UInt(8, 8)}, ArmIntrinsic::HalfWidth},
    {"vrhadds", "srhadd", Int(16, 4), "rounding_halving_add", {Int(16, 4), Int(16, 4)}, ArmIntrinsic::HalfWidth},
    {"vrhaddu", "urhadd", UInt(16, 4), "rounding_halving_add", {UInt(16, 4), UInt(16, 4)}, ArmIntrinsic::HalfWidth},
    {"vrhadds", "srhadd", Int(32, 2), "rounding_halving_add", {Int(32, 2), Int(32, 2)}, ArmIntrinsic::HalfWidth},
    {"vrhaddu", "urhadd", UInt(32, 2), "rounding_halving_add", {UInt(32, 2), UInt(32, 2)}, ArmIntrinsic::HalfWidth},

    // SMIN, UMIN, FMIN - Min
    {"vmins", "smin", Int(8, 8), "min", {Int(8, 8), Int(8, 8)}, ArmIntrinsic::HalfWidth},
    {"vminu", "umin", UInt(8, 8), "min", {UInt(8, 8), UInt(8, 8)}, ArmIntrinsic::HalfWidth},
    {"vmins", "smin", Int(16, 4), "min", {Int(16, 4), Int(16, 4)}, ArmIntrinsic::HalfWidth},
    {"vminu", "umin", UInt(16, 4), "min", {UInt(16, 4), UInt(16, 4)}, ArmIntrinsic::HalfWidth},
    {"vmins", "smin", Int(32, 2), "min", {Int(32, 2), Int(32, 2)}, ArmIntrinsic::HalfWidth},
    {"vminu", "umin", UInt(32, 2), "min", {UInt(32, 2), UInt(32, 2)}, ArmIntrinsic::HalfWidth},
    {nullptr, "smin", Int(64, 2), "min", {Int(64, 2), Int(64, 2)}, ArmIntrinsic::Neon64Unavailable},
    {nullptr, "umin", UInt(64, 2), "min", {UInt(64, 2), UInt(64, 2)}, ArmIntrinsic::Neon64Unavailable},
    {"vmins", "fmin", Float(16, 4), "min", {Float(16, 4), Float(16, 4)}, ArmIntrinsic::HalfWidth | ArmIntrinsic::RequireFp16},
    {"vmins", "fmin", Float(32, 2), "min", {Float(32, 2), Float(32, 2)}, ArmIntrinsic::HalfWidth},
    {nullptr, "fmin", Float(64, 2), "min", {Float(64, 2), Float(64, 2)}},

    // FCVTZS, FCVTZU
    {nullptr, "fcvtzs", Int(16, 4), "fp_to_int", {Float(16, 4)}, ArmIntrinsic::HalfWidth | ArmIntrinsic::MangleRetArgs | ArmIntrinsic::RequireFp16 | ArmIntrinsic::SveInactiveArg},
    {nullptr, "fcvtzu", UInt(16, 4), "fp_to_int", {Float(16, 4)}, ArmIntrinsic::HalfWidth | ArmIntrinsic::MangleRetArgs | ArmIntrinsic::RequireFp16 | ArmIntrinsic::SveInactiveArg},
    {nullptr, "fcvtzs", Int(32, 2), "fp_to_int", {Float(32, 2)}, ArmIntrinsic::HalfWidth | ArmIntrinsic::MangleRetArgs | ArmIntrinsic::SveInactiveArg},
    {nullptr, "fcvtzu", UInt(32, 2), "fp_to_int", {Float(32, 2)}, ArmIntrinsic::HalfWidth | ArmIntrinsic::MangleRetArgs | ArmIntrinsic::SveInactiveArg},
    {nullptr, "fcvtzs", Int(64, 2), "fp_to_int", {Float(64, 2)}, ArmIntrinsic::MangleRetArgs | ArmIntrinsic::SveInactiveArg},
    {nullptr, "fcvtzu", UInt(64, 2), "fp_to_int", {Float(64, 2)}, ArmIntrinsic::MangleRetArgs | ArmIntrinsic::SveInactiveArg},

    // SMAX, UMAX, FMAX - Max
    {"vmaxs", "smax", Int(8, 8), "max", {Int(8, 8), Int(8, 8)}, ArmIntrinsic::HalfWidth},
    {"vmaxu", "umax", UInt(8, 8), "max", {UInt(8, 8), UInt(8, 8)}, ArmIntrinsic::HalfWidth},
    {"vmaxs", "smax", Int(16, 4), "max", {Int(16, 4), Int(16, 4)}, ArmIntrinsic::HalfWidth},
    {"vmaxu", "umax", UInt(16, 4), "max", {UInt(16, 4), UInt(16, 4)}, ArmIntrinsic::HalfWidth},
    {"vmaxs", "smax", Int(32, 2), "max", {Int(32, 2), Int(32, 2)}, ArmIntrinsic::HalfWidth},
    {"vmaxu", "umax", UInt(32, 2), "max", {UInt(32, 2), UInt(32, 2)}, ArmIntrinsic::HalfWidth},
    {nullptr, "smax", Int(64, 2), "max", {Int(64, 2), Int(64, 2)}, ArmIntrinsic::Neon64Unavailable},
    {nullptr, "umax", UInt(64, 2), "max", {UInt(64, 2), UInt(64, 2)}, ArmIntrinsic::Neon64Unavailable},
    {"vmaxs", "fmax", Float(16, 4), "max", {Float(16, 4), Float(16, 4)}, ArmIntrinsic::HalfWidth | ArmIntrinsic::RequireFp16},
    {"vmaxs", "fmax", Float(32, 2), "max", {Float(32, 2), Float(32, 2)}, ArmIntrinsic::HalfWidth},
    {nullptr, "fmax", Float(64, 2), "max", {Float(64, 2), Float(64, 2)}},

    // NEG, FNEG
    {nullptr, "neg", Int(8, 16), "negate", {Int(8, 16)}, ArmIntrinsic::SveInactiveArg | ArmIntrinsic::Neon64Unavailable},
    {nullptr, "neg", Int(16, 8), "negate", {Int(16, 8)}, ArmIntrinsic::SveInactiveArg | ArmIntrinsic::Neon64Unavailable},
    {nullptr, "neg", Int(32, 4), "negate", {Int(32, 4)}, ArmIntrinsic::SveInactiveArg | ArmIntrinsic::Neon64Unavailable},
    {nullptr, "neg", Int(64, 2), "negate", {Int(64, 2)}, ArmIntrinsic::SveInactiveArg | ArmIntrinsic::Neon64Unavailable},
    {nullptr, "fneg", Float(16, 8), "negate", {Float(16, 8)}, ArmIntrinsic::SveInactiveArg | ArmIntrinsic::Neon64Unavailable},
    {nullptr, "fneg", Float(32, 4), "negate", {Float(32, 4)}, ArmIntrinsic::SveInactiveArg | ArmIntrinsic::Neon64Unavailable},
    {nullptr, "fneg", Float(64, 2), "negate", {Float(64, 2)}, ArmIntrinsic::SveInactiveArg | ArmIntrinsic::Neon64Unavailable},

    // SQNEG, UQNEG - Saturating negation
    {"vqneg", "sqneg", Int(8, 8), "saturating_negate", {Int(8, 8)}, ArmIntrinsic::HalfWidth | ArmIntrinsic::SveInactiveArg},
    {"vqneg", "sqneg", Int(16, 4), "saturating_negate", {Int(16, 4)}, ArmIntrinsic::HalfWidth | ArmIntrinsic::SveInactiveArg},
    {"vqneg", "sqneg", Int(32, 2), "saturating_negate", {Int(32, 2)}, ArmIntrinsic::HalfWidth | ArmIntrinsic::SveInactiveArg},
    {"vqneg", "sqneg", Int(64, 2), "saturating_negate", {Int(64, 2)}, ArmIntrinsic::SveInactiveArg},

    // SQXTN, UQXTN, SQXTUN - Saturating narrowing
    {"vqmovns", "sqxtn", Int(8, 8), "saturating_narrow", {Int(16, 8)}, ArmIntrinsic::SveUnavailable},
    {"vqmovnu", "uqxtn", UInt(8, 8), "saturating_narrow", {UInt(16, 8)}, ArmIntrinsic::SveUnavailable},
    {"vqmovnsu", "sqxtun", UInt(8, 8), "saturating_narrow", {Int(16, 8)}, ArmIntrinsic::SveUnavailable},
    {"vqmovns", "sqxtn", Int(16, 4), "saturating_narrow", {Int(32, 4)}, ArmIntrinsic::SveUnavailable},
    {"vqmovnu", "uqxtn", UInt(16, 4), "saturating_narrow", {UInt(32, 4)}, ArmIntrinsic::SveUnavailable},
    {"vqmovnsu", "sqxtun", UInt(16, 4), "saturating_narrow", {Int(32, 4)}, ArmIntrinsic::SveUnavailable},
    {"vqmovns", "sqxtn", Int(32, 2), "saturating_narrow", {Int(64, 2)}, ArmIntrinsic::SveUnavailable},
    {"vqmovnu", "uqxtn", UInt(32, 2), "saturating_narrow", {UInt(64, 2)}, ArmIntrinsic::SveUnavailable},
    {"vqmovnsu", "sqxtun", UInt(32, 2), "saturating_narrow", {Int(64, 2)}, ArmIntrinsic::SveUnavailable},

    // RSHRN - Rounding shift right narrow (by immediate in [1, output bits])
    // arm32 expects a vector RHS of the same type as the LHS except signed.
    {"vrshiftn", nullptr, Int(8, 8), "rounding_shift_right_narrow", {Int(16, 8), Int(16, 8)}},
    {"vrshiftn", nullptr, UInt(8, 8), "rounding_shift_right_narrow", {UInt(16, 8), Int(16, 8)}},
    {"vrshiftn", nullptr, Int(16, 4), "rounding_shift_right_narrow", {Int(32, 4), Int(32, 4)}},
    {"vrshiftn", nullptr, UInt(16, 4), "rounding_shift_right_narrow", {UInt(32, 4), Int(32, 4)}},
    {"vrshiftn", nullptr, Int(32, 2), "rounding_shift_right_narrow", {Int(64, 2), Int(64, 2)}},
    {"vrshiftn", nullptr, UInt(32, 2), "rounding_shift_right_narrow", {UInt(64, 2), Int(64, 2)}},

    // arm64 expects a 32-bit constant.
    {nullptr, "rshrn", Int(8, 8), "rounding_shift_right_narrow", {Int(16, 8), UInt(32)}, ArmIntrinsic::SveUnavailable},
    {nullptr, "rshrn", UInt(8, 8), "rounding_shift_right_narrow", {UInt(16, 8), UInt(32)}, ArmIntrinsic::SveUnavailable},
    {nullptr, "rshrn", Int(16, 4), "rounding_shift_right_narrow", {Int(32, 4), UInt(32)}, ArmIntrinsic::SveUnavailable},
    {nullptr, "rshrn", UInt(16, 4), "rounding_shift_right_narrow", {UInt(32, 4), UInt(32)}, ArmIntrinsic::SveUnavailable},
    {nullptr, "rshrn", Int(32, 2), "rounding_shift_right_narrow", {Int(64, 2), UInt(32)}, ArmIntrinsic::SveUnavailable},
    {nullptr, "rshrn", UInt(32, 2), "rounding_shift_right_narrow", {UInt(64, 2), UInt(32)}, ArmIntrinsic::SveUnavailable},

    // SHRN - Shift right narrow (by immediate in [1, output bits])
    // LLVM pattern matches these.

    // SQRSHRN, UQRSHRN, SQRSHRUN - Saturating rounding narrowing shift right (by immediate in [1, output bits])
    // arm32 expects a vector RHS of the same type as the LHS except signed.
    {"vqrshiftns", nullptr, Int(8, 8), "saturating_rounding_shift_right_narrow", {Int(16, 8), Int(16, 8)}, ArmIntrinsic::SveUnavailable},
    {"vqrshiftnu", nullptr, UInt(8, 8), "saturating_rounding_shift_right_narrow", {UInt(16, 8), Int(16, 8)}, ArmIntrinsic::SveUnavailable},
    {"vqrshiftnsu", nullptr, UInt(8, 8), "saturating_rounding_shift_right_narrow", {Int(16, 8), Int(16, 8)}, ArmIntrinsic::SveUnavailable},
    {"vqrshiftns", nullptr, Int(16, 4), "saturating_rounding_shift_right_narrow", {Int(32, 4), Int(32, 4)}, ArmIntrinsic::SveUnavailable},
    {"vqrshiftnu", nullptr, UInt(16, 4), "saturating_rounding_shift_right_narrow", {UInt(32, 4), Int(32, 4)}, ArmIntrinsic::SveUnavailable},
    {"vqrshiftnsu", nullptr, UInt(16, 4), "saturating_rounding_shift_right_narrow", {Int(32, 4), Int(32, 4)}, ArmIntrinsic::SveUnavailable},
    {"vqrshiftns", nullptr, Int(32, 2), "saturating_rounding_shift_right_narrow", {Int(64, 2), Int(64, 2)}, ArmIntrinsic::SveUnavailable},
    {"vqrshiftnu", nullptr, UInt(32, 2), "saturating_rounding_shift_right_narrow", {UInt(64, 2), Int(64, 2)}, ArmIntrinsic::SveUnavailable},
    {"vqrshiftnsu", nullptr, UInt(32, 2), "saturating_rounding_shift_right_narrow", {Int(64, 2), Int(64, 2)}, ArmIntrinsic::SveUnavailable},

    // arm64 expects a 32-bit constant.
    {nullptr, "sqrshrn", Int(8, 8), "saturating_rounding_shift_right_narrow", {Int(16, 8), UInt(32)}, ArmIntrinsic::SveUnavailable},
    {nullptr, "uqrshrn", UInt(8, 8), "saturating_rounding_shift_right_narrow", {UInt(16, 8), UInt(32)}, ArmIntrinsic::SveUnavailable},
    {nullptr, "sqrshrun", UInt(8, 8), "saturating_rounding_shift_right_narrow", {Int(16, 8), UInt(32)}, ArmIntrinsic::SveUnavailable},
    {nullptr, "sqrshrn", Int(16, 4), "saturating_rounding_shift_right_narrow", {Int(32, 4), UInt(32)}, ArmIntrinsic::SveUnavailable},
    {nullptr, "uqrshrn", UInt(16, 4), "saturating_rounding_shift_right_narrow", {UInt(32, 4), UInt(32)}, ArmIntrinsic::SveUnavailable},
    {nullptr, "sqrshrun", UInt(16, 4), "saturating_rounding_shift_right_narrow", {Int(32, 4), UInt(32)}, ArmIntrinsic::SveUnavailable},
    {nullptr, "sqrshrn", Int(32, 2), "saturating_rounding_shift_right_narrow", {Int(64, 2), UInt(32)}, ArmIntrinsic::SveUnavailable},
    {nullptr, "uqrshrn", UInt(32, 2), "saturating_rounding_shift_right_narrow", {UInt(64, 2), UInt(32)}, ArmIntrinsic::SveUnavailable},
    {nullptr, "sqrshrun", UInt(32, 2), "saturating_rounding_shift_right_narrow", {Int(64, 2), UInt(32)}, ArmIntrinsic::SveUnavailable},

    // SQSHL, UQSHL, SQSHLU - Saturating shift left by signed register.
    // There is also an immediate version of this - hopefully LLVM does this matching when appropriate.
    {"vqshifts", "sqshl", Int(8, 8), "saturating_shift_left", {Int(8, 8), Int(8, 8)}, ArmIntrinsic::AllowUnsignedOp1 | ArmIntrinsic::HalfWidth},
    {"vqshiftu", "uqshl", UInt(8, 8), "saturating_shift_left", {UInt(8, 8), Int(8, 8)}, ArmIntrinsic::AllowUnsignedOp1 | ArmIntrinsic::HalfWidth},
    {"vqshiftsu", "sqshlu", UInt(8, 8), "saturating_shift_left", {Int(8, 8), Int(8, 8)}, ArmIntrinsic::AllowUnsignedOp1 | ArmIntrinsic::HalfWidth | ArmIntrinsic::SveUnavailable},
    {"vqshifts", "sqshl", Int(16, 4), "saturating_shift_left", {Int(16, 4), Int(16, 4)}, ArmIntrinsic::AllowUnsignedOp1 | ArmIntrinsic::HalfWidth},
    {"vqshiftu", "uqshl", UInt(16, 4), "saturating_shift_left", {UInt(16, 4), Int(16, 4)}, ArmIntrinsic::AllowUnsignedOp1 | ArmIntrinsic::HalfWidth},
    {"vqshiftsu", "sqshlu", UInt(16, 4), "saturating_shift_left", {Int(16, 4), Int(16, 4)}, ArmIntrinsic::AllowUnsignedOp1 | ArmIntrinsic::HalfWidth | ArmIntrinsic::SveUnavailable},
    {"vqshifts", "sqshl", Int(32, 2), "saturating_shift_left", {Int(32, 2), Int(32, 2)}, ArmIntrinsic::AllowUnsignedOp1 | ArmIntrinsic::HalfWidth},
    {"vqshiftu", "uqshl", UInt(32, 2), "saturating_shift_left", {UInt(32, 2), Int(32, 2)}, ArmIntrinsic::AllowUnsignedOp1 | ArmIntrinsic::HalfWidth},
    {"vqshiftsu", "sqshlu", UInt(32, 2), "saturating_shift_left", {Int(32, 2), Int(32, 2)}, ArmIntrinsic::AllowUnsignedOp1 | ArmIntrinsic::HalfWidth | ArmIntrinsic::SveUnavailable},
    {"vqshifts", "sqshl", Int(64, 2), "saturating_shift_left", {Int(64, 2), Int(64, 2)}, ArmIntrinsic::AllowUnsignedOp1},
    {"vqshiftu", "uqshl", UInt(64, 2), "saturating_shift_left", {UInt(64, 2), Int(64, 2)}, ArmIntrinsic::AllowUnsignedOp1},
    {"vqshiftsu", "sqshlu", UInt(64, 2), "saturating_shift_left", {Int(64, 2), Int(64, 2)}, ArmIntrinsic::AllowUnsignedOp1 | ArmIntrinsic::SveUnavailable},

    // SQSHRN, UQSHRN, SQRSHRUN Saturating narrowing shift right by an (by immediate in [1, output bits])
    // arm32 expects a vector RHS of the same type as the LHS.
    {"vqshiftns", nullptr, Int(8, 8), "saturating_shift_right_narrow", {Int(16, 8), Int(16, 8)}},
    {"vqshiftnu", nullptr, UInt(8, 8), "saturating_shift_right_narrow", {UInt(16, 8), Int(16, 8)}},
    {"vqshiftns", nullptr, Int(16, 4), "saturating_shift_right_narrow", {Int(32, 4), Int(32, 4)}},
    {"vqshiftnu", nullptr, UInt(16, 4), "saturating_shift_right_narrow", {UInt(32, 4), Int(32, 4)}},
    {"vqshiftns", nullptr, Int(32, 2), "saturating_shift_right_narrow", {Int(64, 2), Int(64, 2)}},
    {"vqshiftnu", nullptr, UInt(32, 2), "saturating_shift_right_narrow", {UInt(64, 2), Int(64, 2)}},
    {"vqshiftnsu", nullptr, UInt(8, 8), "saturating_shift_right_narrow", {Int(16, 8), Int(16, 8)}},
    {"vqshiftnsu", nullptr, UInt(16, 4), "saturating_shift_right_narrow", {Int(32, 4), Int(32, 4)}},
    {"vqshiftnsu", nullptr, UInt(32, 2), "saturating_shift_right_narrow", {Int(64, 2), Int(64, 2)}},

    // arm64 expects a 32-bit constant.
    {nullptr, "sqshrn", Int(8, 8), "saturating_shift_right_narrow", {Int(16, 8), UInt(32)}, ArmIntrinsic::SveUnavailable},
    {nullptr, "uqshrn", UInt(8, 8), "saturating_shift_right_narrow", {UInt(16, 8), UInt(32)}, ArmIntrinsic::SveUnavailable},
    {nullptr, "sqshrn", Int(16, 4), "saturating_shift_right_narrow", {Int(32, 4), UInt(32)}, ArmIntrinsic::SveUnavailable},
    {nullptr, "uqshrn", UInt(16, 4), "saturating_shift_right_narrow", {UInt(32, 4), UInt(32)}, ArmIntrinsic::SveUnavailable},
    {nullptr, "sqshrn", Int(32, 2), "saturating_shift_right_narrow", {Int(64, 2), UInt(32)}, ArmIntrinsic::SveUnavailable},
    {nullptr, "uqshrn", UInt(32, 2), "saturating_shift_right_narrow", {UInt(64, 2), UInt(32)}, ArmIntrinsic::SveUnavailable},
    {nullptr, "sqshrun", UInt(8, 8), "saturating_shift_right_narrow", {Int(16, 8), UInt(32)}, ArmIntrinsic::SveUnavailable},
    {nullptr, "sqshrun", UInt(16, 4), "saturating_shift_right_narrow", {Int(32, 4), UInt(32)}, ArmIntrinsic::SveUnavailable},
    {nullptr, "sqshrun", UInt(32, 2), "saturating_shift_right_narrow", {Int(64, 2), UInt(32)}, ArmIntrinsic::SveUnavailable},

    // SRSHL, URSHL - Rounding shift left (by signed vector)
    {"vrshifts", "srshl", Int(8, 8), "rounding_shift_left", {Int(8, 8), Int(8, 8)}, ArmIntrinsic::HalfWidth},
    {"vrshiftu", "urshl", UInt(8, 8), "rounding_shift_left", {UInt(8, 8), Int(8, 8)}, ArmIntrinsic::HalfWidth},
    {"vrshifts", "srshl", Int(16, 4), "rounding_shift_left", {Int(16, 4), Int(16, 4)}, ArmIntrinsic::HalfWidth},
    {"vrshiftu", "urshl", UInt(16, 4), "rounding_shift_left", {UInt(16, 4), Int(16, 4)}, ArmIntrinsic::HalfWidth},
    {"vrshifts", "srshl", Int(32, 2), "rounding_shift_left", {Int(32, 2), Int(32, 2)}, ArmIntrinsic::HalfWidth},
    {"vrshiftu", "urshl", UInt(32, 2), "rounding_shift_left", {UInt(32, 2), Int(32, 2)}, ArmIntrinsic::HalfWidth},
    {"vrshifts", "srshl", Int(64, 2), "rounding_shift_left", {Int(64, 2), Int(64, 2)}},
    {"vrshiftu", "urshl", UInt(64, 2), "rounding_shift_left", {UInt(64, 2), Int(64, 2)}},

    // SSHL, USHL - Shift left (by signed vector)
    // In SVE, no equivalent is found, though there are rounding, saturating, or widening versions.
    {"vshifts", "sshl", Int(8, 8), "shift_left", {Int(8, 8), Int(8, 8)}, ArmIntrinsic::HalfWidth | ArmIntrinsic::SveUnavailable},
    {"vshiftu", "ushl", UInt(8, 8), "shift_left", {UInt(8, 8), Int(8, 8)}, ArmIntrinsic::HalfWidth | ArmIntrinsic::SveUnavailable},
    {"vshifts", "sshl", Int(16, 4), "shift_left", {Int(16, 4), Int(16, 4)}, ArmIntrinsic::HalfWidth | ArmIntrinsic::SveUnavailable},
    {"vshiftu", "ushl", UInt(16, 4), "shift_left", {UInt(16, 4), Int(16, 4)}, ArmIntrinsic::HalfWidth | ArmIntrinsic::SveUnavailable},
    {"vshifts", "sshl", Int(32, 2), "shift_left", {Int(32, 2), Int(32, 2)}, ArmIntrinsic::HalfWidth | ArmIntrinsic::SveUnavailable},
    {"vshiftu", "ushl", UInt(32, 2), "shift_left", {UInt(32, 2), Int(32, 2)}, ArmIntrinsic::HalfWidth | ArmIntrinsic::SveUnavailable},
    {"vshifts", "sshl", Int(64, 2), "shift_left", {Int(64, 2), Int(64, 2)}, ArmIntrinsic::SveUnavailable},
    {"vshiftu", "ushl", UInt(64, 2), "shift_left", {UInt(64, 2), Int(64, 2)}, ArmIntrinsic::SveUnavailable},

    // SRSHR, URSHR - Rounding shift right (by immediate in [1, output bits])
    // LLVM wants these expressed as SRSHL by negative amounts.

    // SSHLL, USHLL - Shift left long (by immediate in [0, output bits - 1])
    // LLVM pattern matches these for us.

    // RADDHN - Add and narrow with rounding.
    {"vraddhn", "raddhn", Int(8, 8), "rounding_add_narrow", {Int(16, 8), Int(16, 8)}, ArmIntrinsic::SveUnavailable},
    {"vraddhn", "raddhn", UInt(8, 8), "rounding_add_narrow", {UInt(16, 8), UInt(16, 8)}, ArmIntrinsic::SveUnavailable},
    {"vraddhn", "raddhn", Int(16, 4), "rounding_add_narrow", {Int(32, 4), Int(32, 4)}, ArmIntrinsic::SveUnavailable},
    {"vraddhn", "raddhn", UInt(16, 4), "rounding_add_narrow", {UInt(32, 4), UInt(32, 4)}, ArmIntrinsic::SveUnavailable},
    {"vraddhn", "raddhn", Int(32, 2), "rounding_add_narrow", {Int(64, 2), Int(64, 2)}, ArmIntrinsic::SveUnavailable},
    {"vraddhn", "raddhn", UInt(32, 2), "rounding_add_narrow", {UInt(64, 2), UInt(64, 2)}, ArmIntrinsic::SveUnavailable},

    // RSUBHN - Sub and narrow with rounding.
    {"vrsubhn", "rsubhn", Int(8, 8), "rounding_sub_narrow", {Int(16, 8), Int(16, 8)}, ArmIntrinsic::SveUnavailable},
    {"vrsubhn", "rsubhn", UInt(8, 8), "rounding_sub_narrow", {UInt(16, 8), UInt(16, 8)}, ArmIntrinsic::SveUnavailable},
    {"vrsubhn", "rsubhn", Int(16, 4), "rounding_sub_narrow", {Int(32, 4), Int(32, 4)}, ArmIntrinsic::SveUnavailable},
    {"vrsubhn", "rsubhn", UInt(16, 4), "rounding_sub_narrow", {UInt(32, 4), UInt(32, 4)}, ArmIntrinsic::SveUnavailable},
    {"vrsubhn", "rsubhn", Int(32, 2), "rounding_sub_narrow", {Int(64, 2), Int(64, 2)}, ArmIntrinsic::SveUnavailable},
    {"vrsubhn", "rsubhn", UInt(32, 2), "rounding_sub_narrow", {UInt(64, 2), UInt(64, 2)}, ArmIntrinsic::SveUnavailable},

    // SQDMULH - Saturating doubling multiply keep high half.
    {"vqdmulh", "sqdmulh", Int(16, 4), "qdmulh", {Int(16, 4), Int(16, 4)}, ArmIntrinsic::HalfWidth | ArmIntrinsic::SveNoPredicate},
    {"vqdmulh", "sqdmulh", Int(32, 2), "qdmulh", {Int(32, 2), Int(32, 2)}, ArmIntrinsic::HalfWidth | ArmIntrinsic::SveNoPredicate},

    // SQRDMULH - Saturating doubling multiply keep high half with rounding.
    {"vqrdmulh", "sqrdmulh", Int(16, 4), "qrdmulh", {Int(16, 4), Int(16, 4)}, ArmIntrinsic::HalfWidth | ArmIntrinsic::SveNoPredicate},
    {"vqrdmulh", "sqrdmulh", Int(32, 2), "qrdmulh", {Int(32, 2), Int(32, 2)}, ArmIntrinsic::HalfWidth | ArmIntrinsic::SveNoPredicate},

    // PADD - Pairwise add.
    // 32-bit only has half-width versions.
    {"vpadd", nullptr, Int(8, 8), "pairwise_add", {Int(8, 16)}, ArmIntrinsic::SplitArg0},
    {"vpadd", nullptr, UInt(8, 8), "pairwise_add", {UInt(8, 16)}, ArmIntrinsic::SplitArg0},
    {"vpadd", nullptr, Int(16, 4), "pairwise_add", {Int(16, 8)}, ArmIntrinsic::SplitArg0},
    {"vpadd", nullptr, UInt(16, 4), "pairwise_add", {UInt(16, 8)}, ArmIntrinsic::SplitArg0},
    {"vpadd", nullptr, Int(32, 2), "pairwise_add", {Int(32, 4)}, ArmIntrinsic::SplitArg0},
    {"vpadd", nullptr, UInt(32, 2), "pairwise_add", {UInt(32, 4)}, ArmIntrinsic::SplitArg0},
    {"vpadd", nullptr, Float(32, 2), "pairwise_add", {Float(32, 4)}, ArmIntrinsic::SplitArg0},
    {"vpadd", nullptr, Float(16, 4), "pairwise_add", {Float(16, 8)}, ArmIntrinsic::SplitArg0 | ArmIntrinsic::RequireFp16},

    {nullptr, "addp", Int(8, 8), "pairwise_add", {Int(8, 16)}, ArmIntrinsic::SplitArg0 | ArmIntrinsic::HalfWidth | ArmIntrinsic::SveUnavailable},
    {nullptr, "addp", UInt(8, 8), "pairwise_add", {UInt(8, 16)}, ArmIntrinsic::SplitArg0 | ArmIntrinsic::HalfWidth | ArmIntrinsic::SveUnavailable},
    {nullptr, "addp", Int(16, 4), "pairwise_add", {Int(16, 8)}, ArmIntrinsic::SplitArg0 | ArmIntrinsic::HalfWidth | ArmIntrinsic::SveUnavailable},
    {nullptr, "addp", UInt(16, 4), "pairwise_add", {UInt(16, 8)}, ArmIntrinsic::SplitArg0 | ArmIntrinsic::HalfWidth | ArmIntrinsic::SveUnavailable},
    {nullptr, "addp", Int(32, 2), "pairwise_add", {Int(32, 4)}, ArmIntrinsic::SplitArg0 | ArmIntrinsic::HalfWidth | ArmIntrinsic::SveUnavailable},
    {nullptr, "addp", UInt(32, 2), "pairwise_add", {UInt(32, 4)}, ArmIntrinsic::SplitArg0 | ArmIntrinsic::HalfWidth | ArmIntrinsic::SveUnavailable},
    {nullptr, "addp", Int(64, 2), "pairwise_add", {Int(64, 4)}, ArmIntrinsic::SplitArg0 | ArmIntrinsic::SveUnavailable},
    {nullptr, "addp", UInt(64, 2), "pairwise_add", {UInt(64, 4)}, ArmIntrinsic::SplitArg0 | ArmIntrinsic::SveUnavailable},
    {nullptr, "faddp", Float(32, 2), "pairwise_add", {Float(32, 4)}, ArmIntrinsic::SplitArg0 | ArmIntrinsic::HalfWidth | ArmIntrinsic::SveUnavailable},
    {nullptr, "faddp", Float(64, 2), "pairwise_add", {Float(64, 4)}, ArmIntrinsic::SplitArg0 | ArmIntrinsic::SveUnavailable},
    {nullptr, "faddp", Float(16, 4), "pairwise_add", {Float(16, 8)}, ArmIntrinsic::SplitArg0 | ArmIntrinsic::HalfWidth | ArmIntrinsic::RequireFp16 | ArmIntrinsic::SveUnavailable},

    // SADDLP, UADDLP - Pairwise add long.
    {"vpaddls", "saddlp", Int(16, 4), "pairwise_widening_add", {Int(8, 8)}, ArmIntrinsic::HalfWidth | ArmIntrinsic::MangleRetArgs | ArmIntrinsic::SveUnavailable},
    {"vpaddlu", "uaddlp", UInt(16, 4), "pairwise_widening_add", {UInt(8, 8)}, ArmIntrinsic::HalfWidth | ArmIntrinsic::MangleRetArgs | ArmIntrinsic::SveUnavailable},
    {"vpaddlu", "uaddlp", Int(16, 4), "pairwise_widening_add", {UInt(8, 8)}, ArmIntrinsic::HalfWidth | ArmIntrinsic::MangleRetArgs | ArmIntrinsic::SveUnavailable},
    {"vpaddls", "saddlp", Int(32, 2), "pairwise_widening_add", {Int(16, 4)}, ArmIntrinsic::HalfWidth | ArmIntrinsic::MangleRetArgs | ArmIntrinsic::SveUnavailable},
    {"vpaddlu", "uaddlp", UInt(32, 2), "pairwise_widening_add", {UInt(16, 4)}, ArmIntrinsic::HalfWidth | ArmIntrinsic::MangleRetArgs | ArmIntrinsic::SveUnavailable},
    {"vpaddlu", "uaddlp", Int(32, 2), "pairwise_widening_add", {UInt(16, 4)}, ArmIntrinsic::HalfWidth | ArmIntrinsic::MangleRetArgs | ArmIntrinsic::SveUnavailable},
    {"vpaddls", "saddlp", Int(64, 1), "pairwise_widening_add", {Int(32, 2)}, ArmIntrinsic::HalfWidth | ArmIntrinsic::MangleRetArgs | ArmIntrinsic::ScalarsAreVectors | ArmIntrinsic::SveUnavailable},
    {"vpaddlu", "uaddlp", UInt(64, 1), "pairwise_widening_add", {UInt(32, 2)}, ArmIntrinsic::HalfWidth | ArmIntrinsic::MangleRetArgs | ArmIntrinsic::ScalarsAreVectors | ArmIntrinsic::SveUnavailable},
    {"vpaddlu", "uaddlp", Int(64, 1), "pairwise_widening_add", {UInt(32, 2)}, ArmIntrinsic::HalfWidth | ArmIntrinsic::MangleRetArgs | ArmIntrinsic::ScalarsAreVectors | ArmIntrinsic::SveUnavailable},

    // // SPADAL, UPADAL - Pairwise add and accumulate long.
    {"vpadals", "sadalp", Int(16, 4), "pairwise_widening_add_accumulate", {Int(16, 4), Int(8, 8)}, ArmIntrinsic::HalfWidth | ArmIntrinsic::MangleArgs | ArmIntrinsic::Neon64Unavailable},
    {"vpadalu", "uadalp", UInt(16, 4), "pairwise_widening_add_accumulate", {UInt(16, 4), UInt(8, 8)}, ArmIntrinsic::HalfWidth | ArmIntrinsic::MangleArgs | ArmIntrinsic::Neon64Unavailable},
    {"vpadalu", "uadalp", Int(16, 4), "pairwise_widening_add_accumulate", {Int(16, 4), UInt(8, 8)}, ArmIntrinsic::HalfWidth | ArmIntrinsic::MangleArgs | ArmIntrinsic::Neon64Unavailable},
    {"vpadals", "sadalp", Int(32, 2), "pairwise_widening_add_accumulate", {Int(32, 2), Int(16, 4)}, ArmIntrinsic::HalfWidth | ArmIntrinsic::MangleArgs | ArmIntrinsic::Neon64Unavailable},
    {"vpadalu", "uadalp", UInt(32, 2), "pairwise_widening_add_accumulate", {UInt(32, 2), UInt(16, 4)}, ArmIntrinsic::HalfWidth | ArmIntrinsic::MangleArgs | ArmIntrinsic::Neon64Unavailable},
    {"vpadalu", "uadalp", Int(32, 2), "pairwise_widening_add_accumulate", {Int(32, 2), UInt(16, 4)}, ArmIntrinsic::HalfWidth | ArmIntrinsic::MangleArgs | ArmIntrinsic::Neon64Unavailable},
    {"vpadals", "sadalp", Int(64, 1), "pairwise_widening_add_accumulate", {Int(64, 1), Int(32, 2)}, ArmIntrinsic::HalfWidth | ArmIntrinsic::MangleArgs | ArmIntrinsic::ScalarsAreVectors | ArmIntrinsic::Neon64Unavailable},
    {"vpadalu", "uadalp", UInt(64, 1), "pairwise_widening_add_accumulate", {UInt(64, 1), UInt(32, 2)}, ArmIntrinsic::HalfWidth | ArmIntrinsic::MangleArgs | ArmIntrinsic::ScalarsAreVectors | ArmIntrinsic::Neon64Unavailable},
    {"vpadalu", "uadalp", Int(64, 1), "pairwise_widening_add_accumulate", {Int(64, 1), UInt(32, 2)}, ArmIntrinsic::HalfWidth | ArmIntrinsic::MangleArgs | ArmIntrinsic::ScalarsAreVectors | ArmIntrinsic::Neon64Unavailable},

    // SMAXP, UMAXP, FMAXP - Pairwise max.
    {nullptr, "smaxp", Int(8, 8), "pairwise_max", {Int(8, 16)}, ArmIntrinsic::SplitArg0 | ArmIntrinsic::HalfWidth | ArmIntrinsic::SveUnavailable},
    {nullptr, "umaxp", UInt(8, 8), "pairwise_max", {UInt(8, 16)}, ArmIntrinsic::SplitArg0 | ArmIntrinsic::HalfWidth | ArmIntrinsic::SveUnavailable},
    {nullptr, "smaxp", Int(16, 4), "pairwise_max", {Int(16, 8)}, ArmIntrinsic::SplitArg0 | ArmIntrinsic::HalfWidth | ArmIntrinsic::SveUnavailable},
    {nullptr, "umaxp", UInt(16, 4), "pairwise_max", {UInt(16, 8)}, ArmIntrinsic::SplitArg0 | ArmIntrinsic::HalfWidth | ArmIntrinsic::SveUnavailable},
    {nullptr, "smaxp", Int(32, 2), "pairwise_max", {Int(32, 4)}, ArmIntrinsic::SplitArg0 | ArmIntrinsic::HalfWidth | ArmIntrinsic::SveUnavailable},
    {nullptr, "umaxp", UInt(32, 2), "pairwise_max", {UInt(32, 4)}, ArmIntrinsic::SplitArg0 | ArmIntrinsic::HalfWidth | ArmIntrinsic::SveUnavailable},
    {nullptr, "fmaxp", Float(32, 2), "pairwise_max", {Float(32, 4)}, ArmIntrinsic::SplitArg0 | ArmIntrinsic::HalfWidth | ArmIntrinsic::SveUnavailable},
    {nullptr, "fmaxp", Float(16, 4), "pairwise_max", {Float(16, 8)}, ArmIntrinsic::SplitArg0 | ArmIntrinsic::HalfWidth | ArmIntrinsic::RequireFp16 | ArmIntrinsic::SveUnavailable},

    // On arm32, we only have half-width versions of these.
    {"vpmaxs", nullptr, Int(8, 8), "pairwise_max", {Int(8, 16)}, ArmIntrinsic::SplitArg0},
    {"vpmaxu", nullptr, UInt(8, 8), "pairwise_max", {UInt(8, 16)}, ArmIntrinsic::SplitArg0},
    {"vpmaxs", nullptr, Int(16, 4), "pairwise_max", {Int(16, 8)}, ArmIntrinsic::SplitArg0},
    {"vpmaxu", nullptr, UInt(16, 4), "pairwise_max", {UInt(16, 8)}, ArmIntrinsic::SplitArg0},
    {"vpmaxs", nullptr, Int(32, 2), "pairwise_max", {Int(32, 4)}, ArmIntrinsic::SplitArg0},
    {"vpmaxu", nullptr, UInt(32, 2), "pairwise_max", {UInt(32, 4)}, ArmIntrinsic::SplitArg0},
    {"vpmaxs", nullptr, Float(32, 2), "pairwise_max", {Float(32, 4)}, ArmIntrinsic::SplitArg0},
    {"vpmaxs", nullptr, Float(16, 4), "pairwise_max", {Float(16, 8)}, ArmIntrinsic::SplitArg0 | ArmIntrinsic::RequireFp16},

    // SMINP, UMINP, FMINP - Pairwise min.
    {nullptr, "sminp", Int(8, 8), "pairwise_min", {Int(8, 16)}, ArmIntrinsic::SplitArg0 | ArmIntrinsic::HalfWidth | ArmIntrinsic::SveUnavailable},
    {nullptr, "uminp", UInt(8, 8), "pairwise_min", {UInt(8, 16)}, ArmIntrinsic::SplitArg0 | ArmIntrinsic::HalfWidth | ArmIntrinsic::SveUnavailable},
    {nullptr, "sminp", Int(16, 4), "pairwise_min", {Int(16, 8)}, ArmIntrinsic::SplitArg0 | ArmIntrinsic::HalfWidth | ArmIntrinsic::SveUnavailable},
    {nullptr, "uminp", UInt(16, 4), "pairwise_min", {UInt(16, 8)}, ArmIntrinsic::SplitArg0 | ArmIntrinsic::HalfWidth | ArmIntrinsic::SveUnavailable},
    {nullptr, "sminp", Int(32, 2), "pairwise_min", {Int(32, 4)}, ArmIntrinsic::SplitArg0 | ArmIntrinsic::HalfWidth | ArmIntrinsic::SveUnavailable},
    {nullptr, "uminp", UInt(32, 2), "pairwise_min", {UInt(32, 4)}, ArmIntrinsic::SplitArg0 | ArmIntrinsic::HalfWidth | ArmIntrinsic::SveUnavailable},
    {nullptr, "fminp", Float(32, 2), "pairwise_min", {Float(32, 4)}, ArmIntrinsic::SplitArg0 | ArmIntrinsic::HalfWidth | ArmIntrinsic::SveUnavailable},
    {nullptr, "fminp", Float(16, 4), "pairwise_min", {Float(16, 8)}, ArmIntrinsic::SplitArg0 | ArmIntrinsic::HalfWidth | ArmIntrinsic::RequireFp16 | ArmIntrinsic::SveUnavailable},

    // On arm32, we only have half-width versions of these.
    {"vpmins", nullptr, Int(8, 8), "pairwise_min", {Int(8, 16)}, ArmIntrinsic::SplitArg0},
    {"vpminu", nullptr, UInt(8, 8), "pairwise_min", {UInt(8, 16)}, ArmIntrinsic::SplitArg0},
    {"vpmins", nullptr, Int(16, 4), "pairwise_min", {Int(16, 8)}, ArmIntrinsic::SplitArg0},
    {"vpminu", nullptr, UInt(16, 4), "pairwise_min", {UInt(16, 8)}, ArmIntrinsic::SplitArg0},
    {"vpmins", nullptr, Int(32, 2), "pairwise_min", {Int(32, 4)}, ArmIntrinsic::SplitArg0},
    {"vpminu", nullptr, UInt(32, 2), "pairwise_min", {UInt(32, 4)}, ArmIntrinsic::SplitArg0},
    {"vpmins", nullptr, Float(32, 2), "pairwise_min", {Float(32, 4)}, ArmIntrinsic::SplitArg0},
    {"vpmins", nullptr, Float(16, 4), "pairwise_min", {Float(16, 8)}, ArmIntrinsic::SplitArg0 | ArmIntrinsic::RequireFp16},

    // SDOT, UDOT - Dot products.
    {nullptr, "sdot", Int(32, 2), "dot_product", {Int(32, 2), Int(8, 8), Int(8, 8)}, ArmIntrinsic::MangleRetArg1 | ArmIntrinsic::SveUnavailable},
    {nullptr, "udot", Int(32, 2), "dot_product", {Int(32, 2), UInt(8, 8), UInt(8, 8)}, ArmIntrinsic::MangleRetArg1 | ArmIntrinsic::SveUnavailable},
    {nullptr, "udot", UInt(32, 2), "dot_product", {UInt(32, 2), UInt(8, 8), UInt(8, 8)}, ArmIntrinsic::MangleRetArg1 | ArmIntrinsic::SveUnavailable},
    {nullptr, "sdot", Int(32, 4), "dot_product", {Int(32, 4), Int(8, 16), Int(8, 16)}, ArmIntrinsic::MangleRetArg1 | ArmIntrinsic::SveNoPredicate},
    {nullptr, "udot", Int(32, 4), "dot_product", {Int(32, 4), UInt(8, 16), UInt(8, 16)}, ArmIntrinsic::MangleRetArg1 | ArmIntrinsic::SveNoPredicate},
    {nullptr, "udot", UInt(32, 4), "dot_product", {UInt(32, 4), UInt(8, 16), UInt(8, 16)}, ArmIntrinsic::MangleRetArg1 | ArmIntrinsic::SveNoPredicate},
    {nullptr, "sdot", Int(64, 2), "dot_product", {Int(64, 2), Int(16, 8), Int(16, 8)}, ArmIntrinsic::MangleRetArg1 | ArmIntrinsic::SveNoPredicate | ArmIntrinsic::Neon64Unavailable},
    {nullptr, "udot", Int(64, 2), "dot_product", {Int(64, 2), UInt(16, 8), UInt(16, 8)}, ArmIntrinsic::MangleRetArg1 | ArmIntrinsic::SveNoPredicate | ArmIntrinsic::Neon64Unavailable},
    {nullptr, "udot", UInt(64, 2), "dot_product", {UInt(64, 2), UInt(16, 8), UInt(16, 8)}, ArmIntrinsic::MangleRetArg1 | ArmIntrinsic::SveNoPredicate | ArmIntrinsic::Neon64Unavailable},

    // ABDL - Widening absolute difference
    // The ARM backend folds both signed and unsigned widening casts of absd to a widening_absd, so we need to handle both signed and
    // unsigned input and return types.
    {"vabdl_i8x8", "vabdl_i8x8", Int(16, 8), "widening_absd", {Int(8, 8), Int(8, 8)}, ArmIntrinsic::NoMangle | ArmIntrinsic::NoPrefix | ArmIntrinsic::SveUnavailable},
    {"vabdl_i8x8", "vabdl_i8x8", UInt(16, 8), "widening_absd", {Int(8, 8), Int(8, 8)}, ArmIntrinsic::NoMangle | ArmIntrinsic::NoPrefix | ArmIntrinsic::SveUnavailable},
    {"vabdl_u8x8", "vabdl_u8x8", Int(16, 8), "widening_absd", {UInt(8, 8), UInt(8, 8)}, ArmIntrinsic::NoMangle | ArmIntrinsic::NoPrefix | ArmIntrinsic::SveUnavailable},
    {"vabdl_u8x8", "vabdl_u8x8", UInt(16, 8), "widening_absd", {UInt(8, 8), UInt(8, 8)}, ArmIntrinsic::NoMangle | ArmIntrinsic::NoPrefix | ArmIntrinsic::SveUnavailable},
    {"vabdl_i16x4", "vabdl_i16x4", Int(32, 4), "widening_absd", {Int(16, 4), Int(16, 4)}, ArmIntrinsic::NoMangle | ArmIntrinsic::NoPrefix | ArmIntrinsic::SveUnavailable},
    {"vabdl_i16x4", "vabdl_i16x4", UInt(32, 4), "widening_absd", {Int(16, 4), Int(16, 4)}, ArmIntrinsic::NoMangle | ArmIntrinsic::NoPrefix | ArmIntrinsic::SveUnavailable},
    {"vabdl_u16x4", "vabdl_u16x4", Int(32, 4), "widening_absd", {UInt(16, 4), UInt(16, 4)}, ArmIntrinsic::NoMangle | ArmIntrinsic::NoPrefix | ArmIntrinsic::SveUnavailable},
    {"vabdl_u16x4", "vabdl_u16x4", UInt(32, 4), "widening_absd", {UInt(16, 4), UInt(16, 4)}, ArmIntrinsic::NoMangle | ArmIntrinsic::NoPrefix | ArmIntrinsic::SveUnavailable},
    {"vabdl_i32x2", "vabdl_i32x2", Int(64, 2), "widening_absd", {Int(32, 2), Int(32, 2)}, ArmIntrinsic::NoMangle | ArmIntrinsic::NoPrefix | ArmIntrinsic::SveUnavailable},
    {"vabdl_i32x2", "vabdl_i32x2", UInt(64, 2), "widening_absd", {Int(32, 2), Int(32, 2)}, ArmIntrinsic::NoMangle | ArmIntrinsic::NoPrefix | ArmIntrinsic::SveUnavailable},
    {"vabdl_u32x2", "vabdl_u32x2", Int(64, 2), "widening_absd", {UInt(32, 2), UInt(32, 2)}, ArmIntrinsic::NoMangle | ArmIntrinsic::NoPrefix | ArmIntrinsic::SveUnavailable},
    {"vabdl_u32x2", "vabdl_u32x2", UInt(64, 2), "widening_absd", {UInt(32, 2), UInt(32, 2)}, ArmIntrinsic::NoMangle | ArmIntrinsic::NoPrefix | ArmIntrinsic::SveUnavailable},
};

// List of fp16 math functions which we can avoid "emulated" equivalent code generation.
// Only possible if the target has ARMFp16 feature.

// These can be vectorized as fp16 SIMD instruction
const std::set<string> float16_native_funcs = {
    "ceil_f16",
    "floor_f16",
    "is_finite_f16",
    "is_inf_f16",
    "is_nan_f16",
    "round_f16",
    "sqrt_f16",
    "trunc_f16",
};

// These end up with fp32 math function call.
// However, data type conversion of fp16 <-> fp32 is performed natively rather than emulation.
// SIMD instruction is not available, so scalar based instruction is generated.
const std::map<string, string> float16_transcendental_remapping = {
    {"acos_f16", "acos_f32"},
    {"acosh_f16", "acosh_f32"},
    {"asin_f16", "asin_f32"},
    {"asinh_f16", "asinh_f32"},
    {"atan_f16", "atan_f32"},
    {"atan2_f16", "atan2_f32"},
    {"atanh_f16", "atanh_f32"},
    {"cos_f16", "cos_f32"},
    {"cosh_f16", "cosh_f32"},
    {"exp_f16", "exp_f32"},
    {"log_f16", "log_f32"},
    {"pow_f16", "pow_f32"},
    {"sin_f16", "sin_f32"},
    {"sinh_f16", "sinh_f32"},
    {"tan_f16", "tan_f32"},
    {"tanh_f16", "tanh_f32"},
};
// clang-format on

llvm::Function *CodeGen_ARM::define_intrin_wrapper(const std::string &inner_name,
                                                   const Type &ret_type,
                                                   const std::string &mangled_name,
                                                   const std::vector<Type> &arg_types,
                                                   bool add_inactive_arg,
                                                   bool add_predicate,
                                                   bool split_arg0,
                                                   bool scalars_are_vectors) {

    if (!(add_inactive_arg || add_predicate || split_arg0)) {
        // No need to wrap
        return get_llvm_intrin(ret_type, mangled_name, arg_types, scalars_are_vectors);
    }

    std::vector<Type> inner_arg_types;
    std::vector<Value *> inner_args;
    internal_assert(!arg_types.empty());
    const int inner_lanes = split_arg0 ? arg_types[0].lanes() / 2 : arg_types[0].lanes();

    if (add_inactive_arg) {
        // The fallback value has the same type as ret value.
        // We don't use this, so just pad it with 0.
        inner_arg_types.push_back(ret_type);

        Value *zero = Constant::getNullValue(llvm_type_of(ret_type));
        inner_args.push_back(zero);
    }
    if (add_predicate) {
        Type pred_type = Int(1, inner_lanes);
        inner_arg_types.push_back(pred_type);
        // For now, we don't use predicate in overloaded intrinsic
        Value *ptrue = Constant::getAllOnesValue(llvm_type_of(pred_type));
        inner_args.push_back(ptrue);
    }
    if (split_arg0) {
        Type split_arg_type = arg_types[0].with_lanes(inner_lanes);
        inner_arg_types.push_back(split_arg_type);
        inner_arg_types.push_back(split_arg_type);
        internal_assert(arg_types.size() == 1);
    } else {
        // Push back all argument typs which Halide defines
        std::copy(arg_types.begin(), arg_types.end(), std::back_inserter(inner_arg_types));
    }

    llvm::Function *inner = get_llvm_intrin(ret_type, mangled_name, inner_arg_types, scalars_are_vectors);
    llvm::FunctionType *inner_ty = inner->getFunctionType();

    auto to_llvm_type = [&](const Type &t) {
        llvm::Type *ret = llvm_type_of(t);
        if (t.is_scalar() && scalars_are_vectors) {
            ret = get_vector_type(ret, 1);
        }
        return ret;
    };
    std::vector<llvm::Type *> llvm_arg_types;
    std::transform(arg_types.begin(), arg_types.end(), std::back_inserter(llvm_arg_types), to_llvm_type);
    llvm::FunctionType *wrapper_ty = llvm::FunctionType::get(inner_ty->getReturnType(), llvm_arg_types, false);

    string wrapper_name = inner_name + unique_name("_wrapper");
    llvm::Function *wrapper =
        llvm::Function::Create(wrapper_ty, llvm::GlobalValue::InternalLinkage, wrapper_name, module.get());
    llvm::BasicBlock *block =
        llvm::BasicBlock::Create(module->getContext(), "entry", wrapper);
    IRBuilderBase::InsertPoint here = builder->saveIP();
    builder->SetInsertPoint(block);

    if (split_arg0) {
        // Call the real intrinsic.
        Value *low = slice_vector(wrapper->getArg(0), 0, inner_lanes);
        Value *high = slice_vector(wrapper->getArg(0), inner_lanes, inner_lanes);
        inner_args.push_back(low);
        inner_args.push_back(high);
        internal_assert(inner_arg_types.size() == 2);
    } else {
        for (auto *itr = wrapper->arg_begin(); itr != wrapper->arg_end(); ++itr) {
            inner_args.push_back(itr);
        }
    }

    // Call the real intrinsic.
    Value *ret = builder->CreateCall(inner, inner_args);
    builder->CreateRet(ret);

    // Always inline these wrappers.
    wrapper->addFnAttr(llvm::Attribute::AlwaysInline);

    builder->restoreIP(here);

    llvm::verifyFunction(*wrapper);
    return wrapper;
}

int CodeGen_ARM::target_vscale() const {
    if (target.has_feature(Target::SVE)) {
        user_error << "Feature SVE is not supported yet, please set SVE2 if the target has the capability\n";
        return 0;
    }

    if (target.features_any_of({Target::SVE, Target::SVE2})) {
        if (target.vector_bits == 0) {
            user_error << "Please set vector_bits in Target with SVE/SVE2 feature. Halide asserts target vector length in compilation time\n";
            return 0;
        } else if (target.vector_bits % 128 != 0) {
            user_error << "Unexpected vector_bits " << target.vector_bits << ", which is not multiple of 128\n";
            return 0;
        } else {
            int vscale = target.vector_bits / 128;
            if (vscale != 1) {
                user_error << "vector_bits other than 128 bits is not supported yet\n";
                return 0;
            }
            return vscale;
        }
    } else {  // without SVE/SVE2
        if (target.vector_bits != 0) {
            user_warning << "vector_bits is set in the target which doesn't have scalable vector feature\n";
        }
        return 0;
    }
    return 0;
}

void CodeGen_ARM::init_module() {
    CodeGen_Posix::init_module();

    if (neon_intrinsics_disabled()) {
        return;
    }

    const bool is_sve = target.has_feature(Target::SVE2);
    string prefix = target.bits == 32 ? "llvm.arm.neon." : is_sve ? "llvm.aarch64.sve." :
                                                                    "llvm.aarch64.neon.";
    for (const ArmIntrinsic &intrin : intrinsic_defs) {
        if (intrin.flags & ArmIntrinsic::RequireFp16 && !target.has_feature(Target::ARMFp16)) {
            continue;
        }
        if (intrin.flags & ArmIntrinsic::SveUnavailable && is_sve) {
            continue;
        }
        if (intrin.flags & ArmIntrinsic::Neon64Unavailable && (target.bits == 64 && !is_sve)) {
            continue;
        }

        // Get the name of the intrinsic with the appropriate prefix.
        const char *intrin_name = nullptr;
        if (target.bits == 32) {
            intrin_name = intrin.arm32;
        } else {
            intrin_name = intrin.arm64;
        }
        if (!intrin_name) {
            continue;
        }
        string full_name = intrin_name;
        const bool is_vanilla_intrinsic = starts_with(full_name, "llvm.");
        if (!is_vanilla_intrinsic && (intrin.flags & ArmIntrinsic::NoPrefix) == 0) {
            full_name = prefix + full_name;
        }

        // We might have to generate versions of this intrinsic with multiple widths.
        vector<int> width_factors = {1};
        if (intrin.flags & ArmIntrinsic::HalfWidth) {
            if (is_sve) {
                // In case of SVE, full version only
                width_factors[0] = 2;
            } else {
                width_factors.push_back(2);
            }
        }

        for (int width_factor : width_factors) {
            Type ret_type = intrin.ret_type;
            ret_type = ret_type.with_lanes(ret_type.lanes() * width_factor);
            internal_assert(ret_type.bits() * ret_type.lanes() <= 128) << full_name << "\n";
            vector<Type> arg_types;
            arg_types.reserve(4);
            for (halide_type_t i : intrin.arg_types) {
                if (i.bits == 0) {
                    break;
                }
                Type arg_type = i;
                arg_type = arg_type.with_lanes(arg_type.lanes() * width_factor);
                arg_types.emplace_back(arg_type);
            }

            // Generate the LLVM mangled name.
            std::stringstream mangled_name_builder;
            mangled_name_builder << full_name;
            if (starts_with(full_name, "llvm.") && (intrin.flags & ArmIntrinsic::NoMangle) == 0) {
                // Append LLVM name mangling for either the return type or the arguments, or both.
                vector<Type> types;
                if (intrin.flags & ArmIntrinsic::MangleArgs && !is_sve) {
                    types = arg_types;
                } else if (intrin.flags & ArmIntrinsic::MangleRetArgs) {
                    types = {ret_type};
                    types.insert(types.end(), arg_types.begin(), arg_types.end());
                } else if (intrin.flags & ArmIntrinsic::MangleRetArg1 && !is_sve) {
                    internal_assert(arg_types.size() >= 2);
                    types = {ret_type, arg_types[1]};
                } else {
                    types = {ret_type};
                }
                for (const Type &t : types) {
                    mangled_name_builder << (is_sve ? ".nxv" : ".v") << t.lanes();
                    if (t.is_int() || t.is_uint()) {
                        mangled_name_builder << "i";
                    } else if (t.is_float()) {
                        mangled_name_builder << "f";
                    }
                    mangled_name_builder << t.bits();
                }
            }
            string mangled_name = mangled_name_builder.str();

            const bool require_predicate = is_sve && !is_vanilla_intrinsic && !(intrin.flags & ArmIntrinsic::SveNoPredicate);

            llvm::Function *intrin_impl = define_intrin_wrapper(
                intrin.name,
                ret_type, mangled_name, arg_types,
                is_sve && intrin.flags & ArmIntrinsic::SveInactiveArg,
                require_predicate,
                intrin.flags & ArmIntrinsic::SplitArg0,
                intrin.flags & ArmIntrinsic::ScalarsAreVectors);
#if LLVM_VERSION >= 140
            if (debug::debug_level() >= 4) {
                intrin_impl->dump();
            }
#endif
            intrin_impl->addFnAttr(llvm::Attribute::ReadNone);
            intrin_impl->addFnAttr(llvm::Attribute::NoUnwind);
            declare_intrin_overload(intrin.name, ret_type, intrin_impl, arg_types);
            if (intrin.flags & ArmIntrinsic::AllowUnsignedOp1) {
                // Also generate a version of this intrinsic where the second operand is unsigned.
                arg_types[1] = arg_types[1].with_code(halide_type_uint);
                declare_intrin_overload(intrin.name, ret_type, intrin_impl, arg_types);
            }
        }
    }
}

Expr runtime_vscale() {
    return Call::make(Int(32), "get_runtime_vscale", std::vector<Expr>(), Call::PureExtern);
}

void CodeGen_ARM::begin_func(LinkageType linkage, const std::string &simple_name,
                             const std::string &extern_name, const std::vector<LoweredArgument> &args) {
    CodeGen_Posix::begin_func(linkage, simple_name, extern_name, args);

    if (effective_vscale != 0 && !target.has_feature(Target::NoAsserts)) {
        // Make sure run-time vscale is equal to compile-time vscale
        Value *val_runtime_vscale = codegen(runtime_vscale());
        Value *val_compiletime_vscale = ConstantInt::get(i32_t, effective_vscale);
        Value *cond = builder->CreateICmpEQ(val_runtime_vscale, val_compiletime_vscale);
        create_assertion(cond, Call::make(Int(32), "halide_error_vscale_invalid",
                                          {simple_name, runtime_vscale(), Expr(effective_vscale)}, Call::Extern));
    }
}

void CodeGen_ARM::visit(const Cast *op) {
    if (!neon_intrinsics_disabled() && op->type.is_vector()) {
        vector<Expr> matches;
        for (const Pattern &pattern : casts) {
            if (expr_match(pattern.pattern, op, matches)) {
                if (pattern.intrin.find("shift_right_narrow") != string::npos) {
                    // The shift_right_narrow patterns need the shift to be constant in [1, output_bits].
                    const uint64_t *const_b = as_const_uint(matches[1]);
                    if (!const_b || *const_b == 0 || (int)*const_b > op->type.bits()) {
                        continue;
                    }
                }
                if (target.bits == 32 && pattern.intrin.find("shift_right") != string::npos) {
                    // The 32-bit ARM backend wants right shifts as negative values.
                    matches[1] = simplify(-cast(matches[1].type().with_code(halide_type_int), matches[1]));
                }
                if (Value *v = call_overloaded_intrin(op->type, pattern.intrin, matches)) {
                    value = v;
                    return;
                }
            }
        }

        // Catch signed widening of absolute difference.
        // Catch widening of absolute difference
        Type t = op->type;
        if ((t.is_int() || t.is_uint()) &&
            (op->value.type().is_int() || op->value.type().is_uint()) &&
            t.bits() == op->value.type().bits() * 2) {
            if (const Call *absd = Call::as_intrinsic(op->value, {Call::absd})) {
                if (Value *v = call_overloaded_intrin(t, "widening_absd", absd->args)) {
                    value = v;
                    return;
                }
            }
        }
    }

    // LLVM fptoui generates fcvtzs or fcvtzu in inconsistent way
    if (op->value.type().is_float() && op->type.is_int_or_uint()) {
        if (Value *v = call_overloaded_intrin(op->type, "fp_to_int", {op->value})) {
            value = v;
            return;
        }
    }

    // TODO: Workaround for LLVM Error as of LLVM 14
    // https://github.com/llvm/llvm-project/issues/54424
    // https://github.com/llvm/llvm-project/issues/54423
    if (op->value.type().is_float() && op->type.is_float()) {
        codegen_func_t cg_func = [&](int lanes, const std::vector<Value *> &args) {
            internal_assert(args.size() == 1);
            return builder->CreateFPCast(args[0], llvm_type_of(op->type.with_lanes(lanes)));
        };
        if (codegen_with_natural_lanes_if_necessary(op->type, {op->value}, cg_func)) {
            return;
        }
    }

    if (effective_vscale != 0) {
        // Workaround for LLVM issue https://github.com/llvm/llvm-project/issues/55348
        // found in correctness_half_native_interleave test
        if (const Broadcast *bc = op->value.as<Broadcast>()) {
            Expr equiv = Broadcast::make(Cast::make(op->type.element_of(), bc->value), bc->lanes);
            value = codegen(equiv);
            return;
        }
    }

    CodeGen_Posix::visit(op);
}

void CodeGen_ARM::visit(const Sub *op) {
    if (neon_intrinsics_disabled()) {
        CodeGen_Posix::visit(op);
        return;
    }

    if (op->type.is_vector()) {
        vector<Expr> matches;
        for (const auto &i : negations) {
            if (expr_match(i.pattern, op, matches)) {
                if (Value *v = call_overloaded_intrin(op->type, i.intrin, matches)) {
                    value = v;
                    return;
                }
            }
        }
    }

    // Peep-hole (0 - b) pattern to generate "negate" instruction
    if (is_const_zero(op->a)) {
        if (effective_vscale != 0) {
            if ((op->type.bits() >= 8 && op->type.is_int()) ||
                (op->type.bits() >= 16 && op->type.is_float())) {
                if (Value *v = call_overloaded_intrin(op->type, "negate", {op->b})) {
                    value = v;
                    return;
                }
            }

        } else {
            // llvm.neon.neg/fneg intrinsic doesn't seem to exist. Instead,
            // llvm will generate floating point negate instructions if we ask for (-0.0f)-x
            if (op->type.is_float() &&
                (op->type.bits() >= 32 || is_float16_and_has_feature(op->type))) {
                Constant *a;
                if (op->type.bits() == 16) {
                    a = ConstantFP::getNegativeZero(f16_t);
                } else if (op->type.bits() == 32) {
                    a = ConstantFP::getNegativeZero(f32_t);
                } else if (op->type.bits() == 64) {
                    a = ConstantFP::getNegativeZero(f64_t);
                } else {
                    a = nullptr;
                    internal_error << "Unknown bit width for floating point type: " << op->type << "\n";
                }

                Value *b = codegen(op->b);

                if (op->type.lanes() > 1) {
                    a = get_splat(op->type.lanes(), a);
                }
                value = builder->CreateFSub(a, b);
                return;
            }
        }
    }

    // TODO: Workaround for LLVM Error as of LLVM 14
    // https://github.com/llvm/llvm-project/issues/54424
    // https://github.com/llvm/llvm-project/issues/54423
    if (op->type.is_float() || op->type.bits() == 64) {
        codegen_func_t cg_func = [&](int lanes, const std::vector<Value *> &args) {
            internal_assert(args.size() == 2);
            if (op->type.is_float()) {
                return builder->CreateFSub(args[0], args[1]);
            } else if (op->type.is_int() && op->type.bits() >= 32) {
                return builder->CreateNSWSub(args[0], args[1]);
            } else {
                return builder->CreateSub(args[0], args[1]);
            }
        };
        if (codegen_with_natural_lanes_if_necessary(op->type, {op->a, op->b}, cg_func)) {
            return;
        }
    }

    CodeGen_Posix::visit(op);
}

void CodeGen_ARM::visit(const Add *op) {
    // TODO: Workaround for LLVM Error as of LLVM 14
    // https://github.com/llvm/llvm-project/issues/54424
    // https://github.com/llvm/llvm-project/issues/54423
    if (op->type.is_float() || op->type.bits() == 64) {
        codegen_func_t cg_func = [&](int lanes, const std::vector<Value *> &args) {
            internal_assert(args.size() == 2);
            if (op->type.is_float()) {
                return builder->CreateFAdd(args[0], args[1]);
            } else if (op->type.is_int() && op->type.bits() >= 32) {
                return builder->CreateNSWAdd(args[0], args[1]);
            } else {
                return builder->CreateAdd(args[0], args[1]);
            }
        };
        if (codegen_with_natural_lanes_if_necessary(op->type, {op->a, op->b}, cg_func)) {
            return;
        }
    }
    CodeGen_Posix::visit(op);
}

void CodeGen_ARM::visit(const Mul *op) {
    // TODO: Workaround for LLVM Error as of LLVM 14
    // https://github.com/llvm/llvm-project/issues/54424
    // https://github.com/llvm/llvm-project/issues/54423
    if (op->type.is_float() || op->type.bits() == 64) {
        codegen_func_t cg_func = [&](int lanes, const std::vector<Value *> &args) {
            internal_assert(args.size() == 2);
            if (op->type.is_float()) {
                return builder->CreateFMul(args[0], args[1]);
            } else if (op->type.is_int() && op->type.bits() >= 32) {
                return builder->CreateNSWMul(args[0], args[1]);
            } else {
                return builder->CreateMul(args[0], args[1]);
            }
        };
        if (codegen_with_natural_lanes_if_necessary(op->type, {op->a, op->b}, cg_func)) {
            return;
        }
    }

    CodeGen_Posix::visit(op);
}

void CodeGen_ARM::visit(const Div *op) {
    // TODO: Workaround for LLVM Error as of LLVM 14
    // https://github.com/llvm/llvm-project/issues/54424
    // https://github.com/llvm/llvm-project/issues/54423
    if (op->type.is_float()) {
        codegen_func_t cg_func = [&](int lanes, const std::vector<Value *> &args) {
            internal_assert(args.size() == 2);
            return builder->CreateFDiv(args[0], args[1]);
        };
        if (codegen_with_natural_lanes_if_necessary(op->type, {op->a, op->b}, cg_func)) {
            return;
        }
    }

    CodeGen_Posix::visit(op);
}

void CodeGen_ARM::visit(const Min *op) {
    // Use a 2-wide vector for scalar floats.
    if (!neon_intrinsics_disabled() && (op->type.is_float() || op->type.is_vector())) {
        if (Value *v = call_overloaded_intrin(op->type, "min", {op->a, op->b})) {
            value = v;
            return;
        }
    }

    CodeGen_Posix::visit(op);
}

void CodeGen_ARM::visit(const Max *op) {
    // Use a 2-wide vector for scalar floats.
    if (!neon_intrinsics_disabled() && (op->type.is_float() || op->type.is_vector())) {
        if (Value *v = call_overloaded_intrin(op->type, "max", {op->a, op->b})) {
            value = v;
            return;
        }
    }

    CodeGen_Posix::visit(op);
}

void CodeGen_ARM::visit(const Store *op) {
    // Predicated store
    const bool is_predicated_store = !is_const_one(op->predicate);
    if (is_predicated_store && !target.has_feature(Target::SVE2)) {
        CodeGen_Posix::visit(op);
        return;
    }

    if (neon_intrinsics_disabled()) {
        CodeGen_Posix::visit(op);
        return;
    }

    // A dense store of an interleaving can be done using a vst2 intrinsic
    const Ramp *ramp = op->index.as<Ramp>();

    // We only deal with ramps here except for SVE2
    if (!ramp && !target.has_feature(Target::SVE2)) {
        CodeGen_Posix::visit(op);
        return;
    }

    // First dig through let expressions
    Expr rhs = op->value;
    vector<pair<string, Expr>> lets;
    while (const Let *let = rhs.as<Let>()) {
        rhs = let->body;
        lets.emplace_back(let->name, let->value);
    }
    const Shuffle *shuffle = rhs.as<Shuffle>();

    // Interleaving store instructions only exist for certain types.
    bool type_ok_for_vst = false;
    Type intrin_type = Handle();
    if (shuffle) {
        Type t = shuffle->vectors[0].type();
        intrin_type = t;
        Type elt = t.element_of();
        int vec_bits = t.bits() * t.lanes();
        if (elt == Float(32) || elt == Float(64) ||
            is_float16_and_has_feature(elt) ||
            elt == Int(8) || elt == Int(16) || elt == Int(32) || elt == Int(64) ||
            elt == UInt(8) || elt == UInt(16) || elt == UInt(32) || elt == UInt(64)) {
            if (vec_bits % 64 == 0) {
                type_ok_for_vst = true;
                auto intrin_bits = (vec_bits % 128 == 0 || target.has_feature(Target::SVE2)) ? 128 : 64;
                intrin_type = intrin_type.with_lanes(intrin_bits / t.bits());
            }
        }
    }

    if (ramp && is_const_one(ramp->stride) &&
        shuffle && shuffle->is_interleave() &&
        type_ok_for_vst &&
        2 <= shuffle->vectors.size() && shuffle->vectors.size() <= 4) {

        const int num_vecs = shuffle->vectors.size();
        vector<Value *> args(num_vecs);

        Type t = shuffle->vectors[0].type();

        // Assume element-aligned.
        int alignment = t.bytes();

        // Codegen the lets
        for (auto &let : lets) {
            sym_push(let.first, codegen(let.second));
        }

        // Codegen all the vector args.
        for (int i = 0; i < num_vecs; ++i) {
            args[i] = codegen(shuffle->vectors[i]);
        }
        Value *store_pred_val = codegen(op->predicate);

        // Declare the function
        std::ostringstream instr;
        vector<llvm::Type *> arg_types;
        llvm::Type *intrin_llvm_type = llvm_type_of(intrin_type);
#if LLVM_VERSION >= 150
        const bool is_opaque = llvm::PointerType::get(intrin_llvm_type, 0)->isOpaque();
#else
        const bool is_opaque = false;
#endif
        if (target.bits == 32) {
            instr << "llvm.arm.neon.vst"
                  << num_vecs
                  << (is_opaque ? ".p0" : ".p0i8")
                  << ".v"
                  << intrin_type.lanes()
                  << (t.is_float() ? 'f' : 'i')
                  << t.bits();
            arg_types = vector<llvm::Type *>(num_vecs + 2, intrin_llvm_type);
            arg_types.front() = i8_t->getPointerTo();
            arg_types.back() = i32_t;
        } else {
            if (target.has_feature(Target::SVE2)) {
                instr << "llvm.aarch64.sve.st"
                      << num_vecs
                      << ".nxv"
                      << intrin_type.lanes()
                      << (t.is_float() ? 'f' : 'i')
                      << t.bits();
                arg_types = vector<llvm::Type *>(num_vecs, llvm_type_of(intrin_type));
                arg_types.emplace_back(get_vector_type(i1_t, intrin_type.lanes()));  // predicate
                arg_types.emplace_back(llvm_type_of(intrin_type.element_of())->getPointerTo());
            } else {
                instr << "llvm.aarch64.neon.st"
                      << num_vecs
                      << ".v"
                      << intrin_type.lanes()
                      << (t.is_float() ? 'f' : 'i')
                      << t.bits()
                      << ".p0";
                if (!is_opaque) {
                    instr << (t.is_float() ? 'f' : 'i') << t.bits();
                }
                arg_types = vector<llvm::Type *>(num_vecs + 1, intrin_llvm_type);
                arg_types.back() = llvm_type_of(intrin_type.element_of())->getPointerTo();
            }
        }
        llvm::FunctionType *fn_type = FunctionType::get(llvm::Type::getVoidTy(*context), arg_types, false);
        llvm::FunctionCallee fn = module->getOrInsertFunction(instr.str(), fn_type);
        internal_assert(fn);

        for (int i = 0; i < t.lanes(); i += intrin_type.lanes()) {
            Expr slice_base = simplify(ramp->base + i * num_vecs);
            Expr slice_ramp = Ramp::make(slice_base, ramp->stride, intrin_type.lanes() * num_vecs);
            Value *ptr = codegen_buffer_pointer(op->name, shuffle->vectors[0].type().element_of(), slice_base);

            vector<Value *> slice_args = args;
            // Take a slice of each arg
            for (int j = 0; j < num_vecs; j++) {
                slice_args[j] = slice_vector(slice_args[j], i, intrin_type.lanes());
            }

            if (target.bits == 32) {
                // The arm32 versions take an i8*, regardless of the type stored.
                ptr = builder->CreatePointerCast(ptr, i8_t->getPointerTo());
                // Set the pointer argument
                slice_args.insert(slice_args.begin(), ptr);
                // Set the alignment argument
                slice_args.push_back(ConstantInt::get(i32_t, alignment));
            } else {
                if (target.has_feature(Target::SVE2)) {
                    // Set the predicate argument
                    auto active_lanes = std::min(t.lanes() - i, intrin_type.lanes());
                    Value *vpred_val;
                    if (is_predicated_store) {
                        vpred_val = slice_vector(store_pred_val, i, intrin_type.lanes());
                    } else {
                        Expr vpred = make_vector_predicate_1s_0s(active_lanes, intrin_type.lanes() - active_lanes);
                        vpred_val = codegen(vpred);
                    }
                    slice_args.push_back(vpred_val);
                }
                // Set the pointer argument
                slice_args.push_back(ptr);
            }

            CallInst *store = builder->CreateCall(fn, slice_args);
            add_tbaa_metadata(store, op->name, slice_ramp);
        }

        // pop the lets from the symbol table
        for (auto &let : lets) {
            sym_pop(let.first);
        }

        return;
    }

    if (target.has_feature(Target::SVE2)) {
        const IntImm *stride = ramp ? ramp->stride.as<IntImm>() : nullptr;
        if (stride && stride->value == 1) {
            // Basically we can deal with vanilla codegen,
            // but to avoid LLVM error, process with the multiple of natural_lanes
            const int natural_lanes = target.natural_vector_size(op->value.type());
            if (ramp->lanes % natural_lanes) {
                int aligned_lanes = align_up(ramp->lanes, natural_lanes);
                // Use predicate to prevent overrun
                Expr vpred;
                if (is_predicated_store) {
                    vpred = Shuffle::make_concat({op->predicate, const_false(aligned_lanes - ramp->lanes)});
                } else {
                    vpred = make_vector_predicate_1s_0s(ramp->lanes, aligned_lanes - ramp->lanes);
                }
                auto aligned_index = Ramp::make(ramp->base, stride, aligned_lanes);
                Expr padding = make_zero(op->value.type().with_lanes(aligned_lanes - ramp->lanes));
                Expr aligned_value = Shuffle::make_concat({op->value, padding});
                codegen(Store::make(op->name, aligned_value, aligned_index, op->param, vpred, op->alignment));
                return;
            }
        } else if (op->index.type().is_vector()) {
            // Scatter
            Type elt = op->value.type().element_of();

            // Rewrite float16 case into reinterpret and Store in uint16, as it is unsupported in LLVM
            if (is_float16_and_has_feature(elt)) {
                Type u16_type = op->value.type().with_code(halide_type_uint);
                Expr v = reinterpret(u16_type, op->value);
                codegen(Store::make(op->name, v, op->index, op->param, op->predicate, op->alignment));
                return;
            }

            const int store_lanes = op->value.type().lanes();
            const int index_bits = 32;
            Type type_with_max_bits = Int(std::max(elt.bits(), index_bits));
            // The number of lanes is constrained by index vector type
            const int natural_lanes = target.natural_vector_size(type_with_max_bits);

            Expr base = 0;
            Value *elt_ptr = codegen_buffer_pointer(op->name, elt, base);
            Value *val = codegen(op->value);
            Value *index = codegen(op->index);
            Value *store_pred_val = codegen(op->predicate);

            llvm::Type *slice_type = get_vector_type(llvm_type_of(elt), natural_lanes);
            llvm::Type *slice_index_type = get_vector_type(llvm_type_of(op->index.type().element_of()), natural_lanes);
            llvm::Type *pred_type = get_vector_type(llvm_type_of(op->predicate.type().element_of()), natural_lanes);

            std::ostringstream instr;
            instr << "llvm.aarch64.sve.st1.scatter.uxtw."
                  << (elt.bits() != 8 ? "index." : "")  // index is scaled into bytes
                  << "nxv"
                  << natural_lanes
                  << (elt == Float(32) || elt == Float(64) ? 'f' : 'i')
                  << elt.bits();

            vector<llvm::Type *> arg_types{slice_type, pred_type, elt_ptr->getType(), slice_index_type};
            llvm::FunctionType *fn_type = FunctionType::get(void_t, arg_types, false);
            FunctionCallee fn = module->getOrInsertFunction(instr.str(), fn_type);

            // We need to slice the result into native vector lanes to use intrinsic
            for (int i = 0; i < store_lanes; i += natural_lanes) {
                Value *slice_value = slice_vector(val, i, natural_lanes);
                Value *slice_index = slice_vector(index, i, natural_lanes);
                const int active_lanes = std::min(store_lanes - i, natural_lanes);

                Expr vpred = make_vector_predicate_1s_0s(active_lanes, natural_lanes - active_lanes);
                Value *vpred_val = codegen(vpred);
                if (is_predicated_store) {
                    Value *sliced_store_vpred_val = slice_vector(store_pred_val, i, natural_lanes);
                    vpred_val = builder->CreateAnd(vpred_val, sliced_store_vpred_val);
                }

                CallInst *store = builder->CreateCall(fn, {slice_value, vpred_val, elt_ptr, slice_index});
                add_tbaa_metadata(store, op->name, op->index);
            }

            return;
        }
    }

    // We have builtins for strided stores with fixed but unknown stride, but they use inline assembly
    if (target.bits != 64 /* Not yet implemented for aarch64 */) {
        ostringstream builtin;
        builtin << "strided_store_"
                << (op->value.type().is_float() ? "f" : "i")
                << op->value.type().bits()
                << "x" << op->value.type().lanes();

        llvm::Function *fn = module->getFunction(builtin.str());
        if (fn) {
            Value *base = codegen_buffer_pointer(op->name, op->value.type().element_of(), ramp->base);
            Value *stride = codegen(ramp->stride * op->value.type().bytes());
            Value *val = codegen(op->value);
            debug(4) << "Creating call to " << builtin.str() << "\n";
            Value *store_args[] = {base, stride, val};
            Instruction *store = builder->CreateCall(fn, store_args);
            (void)store;
            add_tbaa_metadata(store, op->name, op->index);
            return;
        }
    }

    CodeGen_Posix::visit(op);
}

void CodeGen_ARM::visit(const Load *op) {
    // Predicated load
    const bool is_predicated_load = !is_const_one(op->predicate);
    if (is_predicated_load && !target.has_feature(Target::SVE2)) {
        CodeGen_Posix::visit(op);
        return;
    }

    if (neon_intrinsics_disabled()) {
        CodeGen_Posix::visit(op);
        return;
    }

    const Ramp *ramp = op->index.as<Ramp>();

    // We only deal with ramps except for SVE
    if (!ramp && !target.has_feature(Target::SVE2)) {
        CodeGen_Posix::visit(op);
        return;
    }

    const IntImm *stride = ramp ? ramp->stride.as<IntImm>() : nullptr;
    if (stride && (-1 <= stride->value && stride->value <= 4) && !target.has_feature(Target::SVE2)) {
        // If the stride is in [-1, 4], we can deal with that using vanilla codegen
        // For SVE, we still need to deal with here
        CodeGen_Posix::visit(op);
        return;
    }

    // We have builtins for strided loads with fixed but unknown stride, but they use inline assembly.
    if (target.bits != 64 /* Not yet implemented for aarch64 */) {
        ostringstream builtin;
        builtin << "strided_load_"
                << (op->type.is_float() ? "f" : "i")
                << op->type.bits()
                << "x" << op->type.lanes();

        llvm::Function *fn = module->getFunction(builtin.str());
        if (fn) {
            Value *base = codegen_buffer_pointer(op->name, op->type.element_of(), ramp->base);
            Value *stride = codegen(ramp->stride * op->type.bytes());
            debug(4) << "Creating call to " << builtin.str() << "\n";
            Value *args[] = {base, stride};
            Instruction *load = builder->CreateCall(fn, args, builtin.str());
            add_tbaa_metadata(load, op->name, op->index);
            value = load;
            return;
        }
    }

    if (target.has_feature(Target::SVE2)) {
        if (stride && stride->value < 1) {
            CodeGen_Posix::visit(op);
            return;
        } else if (stride && stride->value == 1) {
            const int natural_lanes = target.natural_vector_size(op->type);
            if (ramp->lanes % natural_lanes) {
                // Load with lanes multiple of natural_lanes
                int aligned_lanes = align_up(ramp->lanes, natural_lanes);
                // Use predicate to prevent from overrun
                Expr vpred;
                if (is_predicated_load) {
                    vpred = Shuffle::make_concat({op->predicate, const_false(aligned_lanes - ramp->lanes)});
                } else {
                    vpred = make_vector_predicate_1s_0s(ramp->lanes, aligned_lanes - ramp->lanes);
                }
                auto aligned_index = Ramp::make(ramp->base, stride, aligned_lanes);
                auto aligned_type = op->type.with_lanes(aligned_lanes);
                value = codegen(Load::make(aligned_type, op->name, aligned_index, op->image, op->param, vpred, op->alignment));
                value = slice_vector(value, 0, ramp->lanes);
                return;
            } else {
                CodeGen_Posix::visit(op);
                return;
            }
        } else if (stride && (2 <= stride->value && stride->value <= 4)) {
            // Structured load ST2/ST3/ST4 of SVE

            Expr base = ramp->base;
            ModulusRemainder align = op->alignment;

            int aligned_stride = gcd(stride->value, align.modulus);
            int offset = 0;
            if (aligned_stride == stride->value) {
                offset = mod_imp((int)align.remainder, aligned_stride);
            } else {
                const Add *add = base.as<Add>();
                if (const IntImm *add_c = add ? add->b.as<IntImm>() : base.as<IntImm>()) {
                    offset = mod_imp(add_c->value, stride->value);
                }
            }

            if (offset) {
                base = simplify(base - offset);
            }

            Value *load_pred_val = codegen(op->predicate);

            // We need to slice the result in to native vector lanes to use sve intrin.
            // LLVM will optimize redundant ld instructions afterwards
            const int slice_lanes = target.natural_vector_size(op->type);
            vector<Value *> results;
            for (int i = 0; i < op->type.lanes(); i += slice_lanes) {
                int load_base_i = i * stride->value;
                Expr slice_base = simplify(base + load_base_i);
                Expr slice_index = Ramp::make(slice_base, stride, slice_lanes);
                std::ostringstream instr;
                instr << "llvm.aarch64.sve.ld"
                      << stride->value
                      << ".sret.nxv"
                      << slice_lanes
                      << (op->type.is_float() ? 'f' : 'i')
                      << op->type.bits();
                llvm::Type *elt = llvm_type_of(op->type.element_of());
                llvm::Type *slice_type = get_vector_type(elt, slice_lanes);
                StructType *sret_type = StructType::get(module->getContext(), std::vector(stride->value, slice_type));
                std::vector<llvm::Type *> arg_types{get_vector_type(i1_t, slice_lanes), PointerType::get(elt, 0)};
                llvm::FunctionType *fn_type = FunctionType::get(sret_type, arg_types, false);
                FunctionCallee fn = module->getOrInsertFunction(instr.str(), fn_type);

                // Set the predicate argument
                int active_lanes = std::min(op->type.lanes() - i, slice_lanes);

                Expr vpred = make_vector_predicate_1s_0s(active_lanes, slice_lanes - active_lanes);
                Value *vpred_val = codegen(vpred);
                if (is_predicated_load) {
                    Value *sliced_load_vpred_val = slice_vector(load_pred_val, i, slice_lanes);
                    vpred_val = builder->CreateAnd(vpred_val, sliced_load_vpred_val);
                }

                Value *elt_ptr = codegen_buffer_pointer(op->name, op->type.element_of(), slice_base);
                CallInst *load_i = builder->CreateCall(fn, {vpred_val, elt_ptr});
                add_tbaa_metadata(load_i, op->name, slice_index);
                // extract one element out of returned struct
                Value *extracted = builder->CreateExtractValue(load_i, offset);
                results.push_back(extracted);
            }

            // Retrieve original lanes
            value = concat_vectors(results);
            value = slice_vector(value, 0, op->type.lanes());
            return;
        } else if (op->index.type().is_vector()) {
            // General Gather Load

            // Rewrite float16 case into load in uint16 and reinterpret, as it is unsupported in LLVM
            if (is_float16_and_has_feature(op->type)) {
                Type u16_type = op->type.with_code(halide_type_uint);
                Expr equiv = Load::make(u16_type, op->name, op->index, op->image, op->param, op->predicate, op->alignment);
                equiv = reinterpret(op->type, equiv);
                equiv = common_subexpression_elimination(equiv);
                value = codegen(equiv);
                return;
            }

            Type elt = op->type.element_of();
            const int load_lanes = op->type.lanes();
            const int index_bits = 32;
            Type type_with_max_bits = Int(std::max(elt.bits(), index_bits));
            // The number of lanes is constrained by index vector type
            const int natural_lanes = target.natural_vector_size(type_with_max_bits);

            Expr base = 0;
            Value *elt_ptr = codegen_buffer_pointer(op->name, elt, base);
            Value *index = codegen(op->index);
            Value *load_pred_val = codegen(op->predicate);

            llvm::Type *slice_type = get_vector_type(llvm_type_of(elt), natural_lanes);
            llvm::Type *slice_index_type = get_vector_type(llvm_type_of(op->index.type().element_of()), natural_lanes);
            llvm::Type *pred_type = get_vector_type(llvm_type_of(op->predicate.type().element_of()), natural_lanes);

            std::ostringstream instr;
            instr << "llvm.aarch64.sve.ld1.gather.uxtw."
                  << (elt.bits() != 8 ? "index." : "")  // index is scaled into bytes
                  << "nxv"
                  << natural_lanes
                  << (elt == Float(32) || elt == Float(64) ? 'f' : 'i')
                  << elt.bits();

            llvm::FunctionType *fn_type = FunctionType::get(slice_type, {pred_type, elt_ptr->getType(), slice_index_type}, false);
            FunctionCallee fn = module->getOrInsertFunction(instr.str(), fn_type);

            // We need to slice the result in to native vector lanes to use intrinsic
            vector<Value *> results;
            for (int i = 0; i < load_lanes; i += natural_lanes) {
                Value *slice_index = slice_vector(index, i, natural_lanes);

                const int active_lanes = std::min(load_lanes - i, natural_lanes);

                Expr vpred = make_vector_predicate_1s_0s(active_lanes, natural_lanes - active_lanes);
                Value *vpred_val = codegen(vpred);
                if (is_predicated_load) {
                    Value *sliced_load_vpred_val = slice_vector(load_pred_val, i, natural_lanes);
                    vpred_val = builder->CreateAnd(vpred_val, sliced_load_vpred_val);
                }

                CallInst *gather = builder->CreateCall(fn, {vpred_val, elt_ptr, slice_index});
                add_tbaa_metadata(gather, op->name, op->index);
                results.push_back(gather);
            }

            // Retrieve original lanes
            value = concat_vectors(results);
            value = slice_vector(value, 0, load_lanes);
            return;
        }
    }

    CodeGen_Posix::visit(op);
}

void CodeGen_ARM::visit(const Ramp *op) {
    if (effective_vscale != 0 && op->type.is_int_or_uint()) {
        if (is_const_zero(op->base) && is_const_one(op->stride)) {

            codegen_func_t cg_func = [&](int lanes, const std::vector<Value *> &args) {
                internal_assert(args.empty());
                // Generate stepvector intrinsic for ScalableVector
                return builder->CreateStepVector(llvm_type_of(op->type.with_lanes(lanes)));
            };
            // codgen with next-power-of-two lanes, because if we sliced into natural_lanes(e.g. 4),
            // it would produce {0,1,2,3,0,1,..} instead of {0,1,2,3,4,5,..}
            const int ret_lanes = op->type.lanes();
            const int aligned_lanes = next_power_of_two(ret_lanes);
            value = codegen_with_lanes(aligned_lanes, ret_lanes, {}, cg_func);
            return;
        } else {
            Expr broadcast_base = Broadcast::make(op->base, op->lanes);
            Expr broadcast_stride = Broadcast::make(op->stride, op->lanes);
            Expr step_ramp = Ramp::make(make_zero(op->base.type()), make_one(op->base.type()), op->lanes);
            value = codegen(broadcast_base + broadcast_stride * step_ramp);
            return;
        }
    }

    CodeGen_Posix::visit(op);
}

void CodeGen_ARM::visit(const Call *op) {
    if (neon_intrinsics_disabled()) {
        CodeGen_Posix::visit(op);
        return;
    }

    if (op->is_intrinsic(Call::sorted_avg)) {
        value = codegen(halving_add(op->args[0], op->args[1]));
        return;
    }

    if (op->is_intrinsic(Call::rounding_shift_right)) {
        // LLVM wants these as rounding_shift_left with a negative b instead.
        Expr b = op->args[1];
        if (!b.type().is_int()) {
            b = Cast::make(b.type().with_code(halide_type_int), b);
        }
        value = codegen(rounding_shift_left(op->args[0], simplify(-b)));
        return;
    } else if (op->is_intrinsic(Call::widening_shift_right) && op->args[1].type().is_int()) {
        // We want these as left shifts with a negative b instead.
        value = codegen(widening_shift_left(op->args[0], simplify(-op->args[1])));
        return;
    } else if (op->is_intrinsic(Call::shift_right) && op->args[1].type().is_int()) {
        // We want these as left shifts with a negative b instead.
        value = codegen(op->args[0] << simplify(-op->args[1]));
        return;
    }

    if (op->type.is_vector()) {
        vector<Expr> matches;
        for (const Pattern &pattern : calls) {
            if (expr_match(pattern.pattern, op, matches)) {
                if (pattern.intrin.find("shift_right_narrow") != string::npos) {
                    // The shift_right_narrow patterns need the shift to be constant in [1, output_bits].
                    const uint64_t *const_b = as_const_uint(matches[1]);
                    if (!const_b || *const_b == 0 || (int)*const_b > op->type.bits()) {
                        continue;
                    }
                }
                if (target.bits == 32 && pattern.intrin.find("shift_right") != string::npos) {
                    // The 32-bit ARM backend wants right shifts as negative values.
                    matches[1] = simplify(-cast(matches[1].type().with_code(halide_type_int), matches[1]));
                }
                if (Value *v = call_overloaded_intrin(op->type, pattern.intrin, matches)) {
                    value = v;
                    return;
                }
            }
        }

        // If we didn't find a pattern, try rewriting any saturating casts.
        static const vector<pair<Expr, Expr>> cast_rewrites = {
            // Double or triple narrowing saturating casts are better expressed as
            // combinations of single narrowing saturating casts.
            {u8_sat(wild_u32x_), u8_sat(u16_sat(wild_u32x_))},
            {u8_sat(wild_i32x_), u8_sat(i16_sat(wild_i32x_))},
            {u8_sat(wild_f32x_), u8_sat(i16_sat(wild_f32x_))},
            {i8_sat(wild_u32x_), i8_sat(u16_sat(wild_u32x_))},
            {i8_sat(wild_i32x_), i8_sat(i16_sat(wild_i32x_))},
            {i8_sat(wild_f32x_), i8_sat(i16_sat(wild_f32x_))},
            {u16_sat(wild_u64x_), u16_sat(u32_sat(wild_u64x_))},
            {u16_sat(wild_i64x_), u16_sat(i32_sat(wild_i64x_))},
            {u16_sat(wild_f64x_), u16_sat(i32_sat(wild_f64x_))},
            {i16_sat(wild_u64x_), i16_sat(u32_sat(wild_u64x_))},
            {i16_sat(wild_i64x_), i16_sat(i32_sat(wild_i64x_))},
            {i16_sat(wild_f64x_), i16_sat(i32_sat(wild_f64x_))},
            {u8_sat(wild_u64x_), u8_sat(u16_sat(u32_sat(wild_u64x_)))},
            {u8_sat(wild_i64x_), u8_sat(i16_sat(i32_sat(wild_i64x_)))},
            {u8_sat(wild_f64x_), u8_sat(i16_sat(i32_sat(wild_f64x_)))},
            {i8_sat(wild_u64x_), i8_sat(u16_sat(u32_sat(wild_u64x_)))},
            {i8_sat(wild_i64x_), i8_sat(i16_sat(i32_sat(wild_i64x_)))},
            {i8_sat(wild_f64x_), i8_sat(i16_sat(i32_sat(wild_f64x_)))},
        };
        for (const auto &i : cast_rewrites) {
            if (expr_match(i.first, op, matches)) {
                Expr replacement = substitute("*", matches[0], with_lanes(i.second, op->type.lanes()));
                debug(3) << "rewriting cast to: " << replacement << " from " << Expr(op) << "\n";
                value = codegen(replacement);
                return;
            }
        }
    }

    if (target.has_feature(Target::ARMFp16)) {
        auto it = float16_transcendental_remapping.find(op->name);
        if (it != float16_transcendental_remapping.end()) {
            // This op doesn't have float16 native function.
            // So we call float32 equivalent func with native type conversion between fp16 and fp32
            // instead of emulated equivalent code as in EmulatedFloat16Math.cpp
            std::vector<Expr> new_args(op->args.size());
            for (size_t i = 0; i < op->args.size(); i++) {
                new_args[i] = cast(Float(32, op->args[i].type().lanes()), op->args[i]);
            }
            const auto &fp32_func_name = it->second;
            Expr e = Call::make(Float(32, op->type.lanes()), fp32_func_name, new_args, op->call_type,
                                op->func, op->value_index, op->image, op->param);
            value = codegen(cast(Float(16, e.type().lanes()), e));
            return;
        }
    }

    // TODO: Workaround for LLVM Error as of LLVM 14
    // https://github.com/llvm/llvm-project/issues/54424
    // https://github.com/llvm/llvm-project/issues/54423
    if (effective_vscale != 0) {

        if (op->is_intrinsic(Call::bitwise_and)) {
            codegen_func_t cg_func = [&](int lanes, const std::vector<Value *> &args) {
                internal_assert(args.size() == 2);
                return builder->CreateAnd(args[0], args[1]);
            };
            if (codegen_with_natural_lanes_if_necessary(op->type, op->args, cg_func)) {
                return;
            }
        } else if (op->is_intrinsic(Call::bitwise_xor)) {
            codegen_func_t cg_func = [&](int lanes, const std::vector<Value *> &args) {
                internal_assert(args.size() == 2);
                return builder->CreateXor(args[0], args[1]);
            };
            if (codegen_with_natural_lanes_if_necessary(op->type, op->args, cg_func)) {
                return;
            }
        } else if (op->is_intrinsic(Call::bitwise_or)) {
            codegen_func_t cg_func = [&](int lanes, const std::vector<Value *> &args) {
                internal_assert(args.size() == 2);
                return builder->CreateOr(args[0], args[1]);
            };
            if (codegen_with_natural_lanes_if_necessary(op->type, op->args, cg_func)) {
                return;
            }
        } else if (op->is_intrinsic(Call::bitwise_not)) {
            codegen_func_t cg_func = [&](int lanes, const std::vector<Value *> &args) {
                internal_assert(args.size() == 1);
                return builder->CreateNot(args[0]);
            };
            if (codegen_with_natural_lanes_if_necessary(op->type, op->args, cg_func)) {
                return;
            }
        } else if (op->is_intrinsic(Call::shift_left)) {
            if (op->args[1].type().is_uint()) {
                codegen_func_t cg_func = [&](int lanes, const std::vector<Value *> &args) {
                    internal_assert(args.size() == 2);
                    return builder->CreateShl(args[0], args[1]);
                };
                if (codegen_with_natural_lanes_if_necessary(op->type, op->args, cg_func)) {
                    return;
                }
            } else {
                value = codegen(lower_signed_shift_left(op->args[0], op->args[1]));
            }
        } else if (op->is_intrinsic(Call::shift_right)) {
            if (op->args[1].type().is_uint()) {
                codegen_func_t cg_func = [&](int lanes, const std::vector<Value *> &args) {
                    internal_assert(args.size() == 2);
                    if (op->type.is_int()) {
                        return builder->CreateAShr(args[0], args[1]);
                    } else {
                        return builder->CreateLShr(args[0], args[1]);
                    }
                };
                if (codegen_with_natural_lanes_if_necessary(op->type, op->args, cg_func)) {
                    return;
                }
            } else {
                value = codegen(lower_signed_shift_right(op->args[0], op->args[1]));
            }
        } else if (op->is_intrinsic(Call::div_round_to_zero)) {
            // See if we can rewrite it to something faster (e.g. a shift)
            Expr e = lower_int_uint_div(op->args[0], op->args[1], /** round to zero */ true);
            if (!e.as<Call>()) {
                codegen(e);
                return;
            }

            internal_assert(op->type.is_int_or_uint());
            codegen_func_t cg_func = [&](int lanes, const std::vector<Value *> &args) {
                internal_assert(args.size() == 2);
                if (op->type.is_int()) {
                    return builder->CreateSDiv(args[0], args[1]);
                } else {
                    return builder->CreateUDiv(args[0], args[1]);
                }
            };
            if (codegen_with_natural_lanes_if_necessary(op->type, op->args, cg_func)) {
                return;
            }
        } else if (op->is_intrinsic(Call::mod_round_to_zero)) {
            internal_assert(op->type.is_int_or_uint());
            codegen_func_t cg_func = [&](int lanes, const std::vector<Value *> &args) {
                internal_assert(args.size() == 2);
                if (op->type.is_int()) {
                    return builder->CreateSRem(args[0], args[1]);
                } else {
                    return builder->CreateURem(args[0], args[1]);
                }
            };
            if (codegen_with_natural_lanes_if_necessary(op->type, op->args, cg_func)) {
                return;
            }
        } else if (op->is_intrinsic(Call::popcount)) {
            codegen_func_t cg_func = [&](int lanes, const std::vector<Value *> &args) {
                internal_assert(args.size() == 1);
                llvm::Function *fn = llvm::Intrinsic::getDeclaration(module.get(), llvm::Intrinsic::ctpop, {args[0]->getType()});
                return builder->CreateCall(fn, args[0]);
            };
            if (codegen_with_natural_lanes_if_necessary(op->args[0].type(), op->args, cg_func)) {
                return;
            }
        } else if (op->is_intrinsic(Call::count_leading_zeros) ||
                   op->is_intrinsic(Call::count_trailing_zeros)) {

            codegen_func_t cg_func = [&](int lanes, const std::vector<Value *> &args) {
                internal_assert(args.size() == 1);
                auto intrin_id = (op->is_intrinsic(Call::count_leading_zeros)) ? llvm::Intrinsic::ctlz : llvm::Intrinsic::cttz;
                llvm::Function *fn = llvm::Intrinsic::getDeclaration(module.get(), intrin_id, {args[0]->getType()});
                llvm::Value *is_const_zero_undef = llvm::ConstantInt::getFalse(*context);
                return builder->CreateCall(fn, {args[0], is_const_zero_undef});
            };
            if (codegen_with_natural_lanes_if_necessary(op->args[0].type(), op->args, cg_func)) {
                return;
            }
        } else if (op->call_type == Call::PureExtern &&
                   (op->name == "is_nan_f32" || op->name == "is_nan_f64" || op->name == "is_nan_f16")) {

            // Copied from CodeGen_LLVM::visit(const Call)
            IRBuilder<llvm::ConstantFolder, llvm::IRBuilderDefaultInserter>::FastMathFlagGuard guard(*builder);
            llvm::FastMathFlags safe_flags;
            safe_flags.clear();
            builder->setFastMathFlags(safe_flags);
            builder->setDefaultFPMathTag(strict_fp_math_md);

            codegen_func_t cg_func = [&](int lanes, const std::vector<Value *> &args) {
                internal_assert(args.size() == 1);
                return builder->CreateFCmpUNO(args[0], args[0]);
            };
            if (codegen_with_natural_lanes_if_necessary(op->args[0].type(), op->args, cg_func)) {
                return;
            }
        }
    }

    CodeGen_Posix::visit(op);
}

void CodeGen_ARM::visit(const EQ *op) {
    // TODO: Workaround for LLVM Error as of LLVM 14
    // https://github.com/llvm/llvm-project/issues/54424
    // https://github.com/llvm/llvm-project/issues/54423
    codegen_func_t cg_func = [&](int lanes, const std::vector<Value *> &args) {
        internal_assert(args.size() == 2);
        if (op->a.type().is_float()) {
            return builder->CreateFCmpOEQ(args[0], args[1]);
        } else {
            return builder->CreateICmpEQ(args[0], args[1]);
        }
    };
    if (codegen_with_natural_lanes_if_necessary(op->a.type(), {op->a, op->b}, cg_func)) {
        return;
    }

    CodeGen_Posix::visit(op);
}

void CodeGen_ARM::visit(const NE *op) {
    // TODO: Workaround for LLVM Error as of LLVM 14
    // https://github.com/llvm/llvm-project/issues/54424
    // https://github.com/llvm/llvm-project/issues/54423
    codegen_func_t cg_func = [&](int lanes, const std::vector<Value *> &args) {
        internal_assert(args.size() == 2);
        if (op->a.type().is_float()) {
            return builder->CreateFCmpONE(args[0], args[1]);
        } else {
            return builder->CreateICmpNE(args[0], args[1]);
        }
    };
    if (codegen_with_natural_lanes_if_necessary(op->a.type(), {op->a, op->b}, cg_func)) {
        return;
    }

    CodeGen_Posix::visit(op);
}

void CodeGen_ARM::visit(const LT *op) {
    // TODO: Workaround for LLVM Error as of LLVM 14
    // https://github.com/llvm/llvm-project/issues/54424
    // https://github.com/llvm/llvm-project/issues/54423
    codegen_func_t cg_func = [&](int lanes, const std::vector<Value *> &args) {
        internal_assert(args.size() == 2);
        if (op->a.type().is_float()) {
            return builder->CreateFCmpOLT(args[0], args[1]);
        } else if (op->a.type().is_int()) {
            return builder->CreateICmpSLT(args[0], args[1]);
        } else {
            return builder->CreateICmpULT(args[0], args[1]);
        }
    };
    if (codegen_with_natural_lanes_if_necessary(op->a.type(), {op->a, op->b}, cg_func)) {
        return;
    }

    if (op->a.type().is_float() && op->type.is_vector()) {
        // Fast-math flags confuse LLVM's aarch64 backend, so
        // temporarily clear them for this instruction.
        // See https://bugs.llvm.org/show_bug.cgi?id=45036
        llvm::IRBuilderBase::FastMathFlagGuard guard(*builder);
        builder->clearFastMathFlags();
        CodeGen_Posix::visit(op);
        return;
    }

    CodeGen_Posix::visit(op);
}

void CodeGen_ARM::visit(const LE *op) {
    // TODO: Workaround for LLVM Error as of LLVM 14
    // https://github.com/llvm/llvm-project/issues/54424
    // https://github.com/llvm/llvm-project/issues/54423
    codegen_func_t cg_func = [&](int lanes, const std::vector<Value *> &args) {
        internal_assert(args.size() == 2);
        if (op->a.type().is_float()) {
            return builder->CreateFCmpOLE(args[0], args[1]);
        } else if (op->a.type().is_int()) {
            return builder->CreateICmpSLE(args[0], args[1]);
        } else {
            return builder->CreateICmpULE(args[0], args[1]);
        }
    };
    if (codegen_with_natural_lanes_if_necessary(op->a.type(), {op->a, op->b}, cg_func)) {
        return;
    }

    if (op->a.type().is_float() && op->type.is_vector()) {
        // Fast-math flags confuse LLVM's aarch64 backend, so
        // temporarily clear them for this instruction.
        // See https://bugs.llvm.org/show_bug.cgi?id=45036
        llvm::IRBuilderBase::FastMathFlagGuard guard(*builder);
        builder->clearFastMathFlags();
        CodeGen_Posix::visit(op);
        return;
    }

    CodeGen_Posix::visit(op);
}

void CodeGen_ARM::visit(const GT *op) {
    // TODO: Workaround for LLVM Error as of LLVM 14
    // https://github.com/llvm/llvm-project/issues/54424
    // https://github.com/llvm/llvm-project/issues/54423
    codegen_func_t cg_func = [&](int lanes, const std::vector<Value *> &args) {
        internal_assert(args.size() == 2);
        if (op->a.type().is_float()) {
            return builder->CreateFCmpOGT(args[0], args[1]);
        } else if (op->a.type().is_int()) {
            return builder->CreateICmpSGT(args[0], args[1]);
        } else {
            return builder->CreateICmpUGT(args[0], args[1]);
        }
    };
    if (codegen_with_natural_lanes_if_necessary(op->a.type(), {op->a, op->b}, cg_func)) {
        return;
    }

    CodeGen_Posix::visit(op);
}

void CodeGen_ARM::visit(const GE *op) {
    // TODO: Workaround for LLVM Error as of LLVM 14
    // https://github.com/llvm/llvm-project/issues/54424
    // https://github.com/llvm/llvm-project/issues/54423
    codegen_func_t cg_func = [&](int lanes, const std::vector<Value *> &args) {
        internal_assert(args.size() == 2);
        if (op->a.type().is_float()) {
            return builder->CreateFCmpOGE(args[0], args[1]);
        } else if (op->a.type().is_int()) {
            return builder->CreateICmpSGE(args[0], args[1]);
        } else {
            return builder->CreateICmpUGE(args[0], args[1]);
        }
    };
    if (codegen_with_natural_lanes_if_necessary(op->a.type(), {op->a, op->b}, cg_func)) {
        return;
    }

    CodeGen_Posix::visit(op);
}

void CodeGen_ARM::visit(const And *op) {
    // TODO: Workaround for LLVM Error as of LLVM 14
    // https://github.com/llvm/llvm-project/issues/54424
    // https://github.com/llvm/llvm-project/issues/54423
    if (try_to_fold_vector_reduce<And>(op->a, op->b)) {
        return;
    }

    if (op->a.type().bits() == 64) {
        codegen_func_t cg_func = [&](int lanes, const std::vector<Value *> &args) {
            internal_assert(args.size() == 2);
            return builder->CreateAnd(args[0], args[1]);
        };
        if (codegen_with_natural_lanes_if_necessary(op->a.type(), {op->a, op->b}, cg_func)) {
            return;
        }
    }

    CodeGen_Posix::visit(op);
}

void CodeGen_ARM::visit(const Or *op) {
    // TODO: Workaround for LLVM Error as of LLVM 14
    // https://github.com/llvm/llvm-project/issues/54424
    // https://github.com/llvm/llvm-project/issues/54423
    if (try_to_fold_vector_reduce<Or>(op->a, op->b)) {
        return;
    }

    if (op->a.type().bits() == 64) {
        codegen_func_t cg_func = [&](int lanes, const std::vector<Value *> &args) {
            internal_assert(args.size() == 2);
            return builder->CreateOr(args[0], args[1]);
        };
        if (codegen_with_natural_lanes_if_necessary(op->a.type(), {op->a, op->b}, cg_func)) {
            return;
        }
    }

    CodeGen_Posix::visit(op);
}

void CodeGen_ARM::visit(const Not *op) {
    // TODO: Workaround for LLVM Error as of LLVM 14
    // https://github.com/llvm/llvm-project/issues/54424
    // https://github.com/llvm/llvm-project/issues/54423
    if (op->a.type().bits() == 64) {
        codegen_func_t cg_func = [&](int lanes, const std::vector<Value *> &args) {
            internal_assert(args.size() == 1);
            return builder->CreateNot(args[0]);
        };
        if (codegen_with_natural_lanes_if_necessary(op->a.type(), {op->a}, cg_func)) {
            return;
        }
    }

    CodeGen_Posix::visit(op);
}

void CodeGen_ARM::visit(const Select *op) {
    // TODO: Workaround for LLVM Error as of LLVM 14
    // https://github.com/llvm/llvm-project/issues/54424
    // https://github.com/llvm/llvm-project/issues/54423
    if (op->type.is_float() || op->type.bits() == 64) {
        codegen_func_t cg_func = [&](int lanes, const std::vector<Value *> &args) {
            internal_assert(args.size() == 3);
            return builder->CreateSelect(args[0], args[1], args[2]);
        };
        if (codegen_with_natural_lanes_if_necessary(op->true_value.type(),
                                                    {op->condition, op->true_value, op->false_value}, cg_func)) {
            return;
        }
    }

    CodeGen_Posix::visit(op);
}

void CodeGen_ARM::visit(const Shuffle *op) {
    if (effective_vscale == 0) {
        CodeGen_Posix::visit(op);
        return;
    }

    if (op->is_concat() && op->vectors.size() == 2) {
        // Here, we deal with some specific patterns of concat(a, b).
        // Others are decomposed by CodeGen_LLVM at first,
        // which in turn calles CodeGen_ARM::concat_scalable_vectors().

        if (op->type.bits() == 1 && op->type.is_int_or_uint()) {
            // Predicate vector

            // Peep-hole pattern that matches SVE "whilelt" which represents particular pattern of
            // vector predicate. e.g. 11100000 (active_lanes=3, all_lanes=8)
            if (const int total_lanes = op->type.lanes();
                is_power_of_two(total_lanes) && total_lanes >= 2 && total_lanes <= 16 &&
                is_const_one(op->vectors[0]) && is_const_zero(op->vectors[1])) {

                int active_lanes = op->vectors[0].type().lanes();
                value = codegen_whilelt(op->type.lanes(), 0, active_lanes);
                return;
            } else {
                // Rewrite to process predicate as 8 bit vector
                auto upgrade = [&](int idx) -> Expr {
                    return Cast::make(op->vectors[idx].type().with_bits(8), op->vectors[idx]);
                };
                Expr equiv = Cast::make(op->type, Shuffle::make_concat({upgrade(0), upgrade(1)}));
                equiv = common_subexpression_elimination(equiv);
                value = codegen(equiv);
                return;
            }
        } else if (const Broadcast *bc_1 = op->vectors[1].as<Broadcast>()) {
            // Common pattern where padding is appended to align lanes.
            // Create broadcast of padding with dst lanes, then insert vec[0] at lane 0.
            const int lanes_0 = op->vectors[0].type().lanes();
            const int lanes_1 = op->vectors[1].type().lanes();
            const int total_lanes = lanes_0 + lanes_1;
            const int natural_lanes = target.natural_vector_size(op->type);
            if ((lanes_0 % natural_lanes == 0 && lanes_1 == natural_lanes)) {
                // Safe to use llvm vanilla intrinsic
                Value *val_0 = codegen(op->vectors[0]);
                Value *val_1_scalar = codegen(bc_1->value);
                Value *padding = create_broadcast(val_1_scalar, total_lanes);
                value = insert_scalable_vector(padding, val_0, 0);
                return;
            } else if (total_lanes <= natural_lanes) {
                // Codegen with arm intrinsic, SEL and WHILELT
                Value *val_0 = codegen(op->vectors[0]);
                Value *val_1_scalar = codegen(bc_1->value);
                Value *padding = create_broadcast(val_1_scalar, natural_lanes);

                Value *pred = codegen_whilelt(natural_lanes, 0, lanes_0);
                Value *val_0_aligned = extend_scalable_vector(val_0, natural_lanes);

                std::ostringstream instr;
                instr << "llvm.aarch64.sve.sel.nxv"
                      << natural_lanes
                      << (op->type.is_int_or_uint() ? "i" : "f")
                      << op->type.bits();
                auto *vec_type = padding->getType();
                std::vector llvm_arg_types{pred->getType(), vec_type, vec_type};
                llvm::FunctionType *fn_type = FunctionType::get(vec_type, llvm_arg_types, false);
                FunctionCallee fn = module->getOrInsertFunction(instr.str(), fn_type);
                value = builder->CreateCall(fn, {pred, val_0_aligned, padding});
                value = shorten_scalable_vector(value, total_lanes);
                return;
            }
        }
    } else if (op->is_slice()) {

        if (op->slice_stride() == 1 || op->type.lanes() == 1) {
            Value *val = codegen(op->vectors[0]);
            value = slice_scalable_vector(val, op->slice_begin(), op->type.lanes());
            return;
        }

        if (op->type.bits() == 1) {
            // Rewrite to process predicate as 8 bit vector
            auto upgrade = [&](int idx) -> Expr {
                return Cast::make(op->vectors[idx].type().with_bits(8), op->vectors[idx]);
            };
            Expr equiv = Shuffle::make_slice(upgrade(0), op->slice_begin(), op->slice_stride(), op->type.lanes());
            equiv = Cast::make(op->type, equiv);
            equiv = common_subexpression_elimination(equiv);
            value = codegen(equiv);
            return;
        }
    } else if (op->is_broadcast()) {
        Expr equiv;
        for (int f = 0; f < op->broadcast_factor(); ++f) {
            if (equiv.defined()) {
                equiv = Shuffle::make_concat({equiv, op->vectors[0]});
            } else {
                equiv = op->vectors[0];
            }
        }
        equiv = common_subexpression_elimination(equiv);
        value = codegen(equiv);
        return;
    } else if (op->is_interleave()) {
        if (op->type.bits() == 1) {
            // Rewrite to process bool vector as 8 bit vector
            std::vector<Expr> vecs_i8;
            Type upgraded_type = op->vectors[0].type().with_bits(8);
            for (const auto &vec_i1 : op->vectors) {
                vecs_i8.emplace_back(Cast::make(upgraded_type, vec_i1));
            }
            Expr equiv = Shuffle::make_interleave(vecs_i8);
            equiv = Cast::make(op->type, equiv);
            equiv = common_subexpression_elimination(equiv);
            value = codegen(equiv);
            return;
        }
    }

    CodeGen_Posix::visit(op);
}

Value *CodeGen_ARM::interleave_vectors(const std::vector<Value *> &vecs) {
    if (neon_intrinsics_disabled()) {
        return CodeGen_Posix::interleave_vectors(vecs);
    }

    if (target.has_feature(Target::SVE2)) {
        if (vecs.size() == 2) {
            // ZIP1/ZIP2
            llvm::Type *vt = vecs[0]->getType();
            llvm::Type *elt = get_vector_element_type(vt);
            const int bits = elt->getScalarSizeInBits();
            const int src_lanes = get_vector_num_elements(vt);
            const int dst_lanes = src_lanes * 2;
            const int natural_lanes = target.natural_vector_size(Int(bits));
            llvm::Type *vt_natural = get_vector_type(elt, natural_lanes);

            llvm::FunctionType *fn_type = FunctionType::get(vt_natural, {vt_natural, vt_natural}, false);
            std::ostringstream mangle;
            mangle << ".nxv"
                   << natural_lanes
                   << (elt->isIntegerTy() ? "i" : "f")
                   << bits;
            FunctionCallee fn_zip1 = module->getOrInsertFunction("llvm.aarch64.sve.zip1" + mangle.str(), fn_type);
            FunctionCallee fn_zip2 = module->getOrInsertFunction("llvm.aarch64.sve.zip2" + mangle.str(), fn_type);

            std::vector<Value *> results;
            for (int i = 0; i < src_lanes; i += natural_lanes) {
                const int active_src_lanes = std::min(src_lanes - i, natural_lanes);
                const int active_dst_lanes = active_src_lanes * 2;
                Value *src_0 = slice_vector(vecs[0], i, natural_lanes);
                Value *src_1 = slice_vector(vecs[1], i, natural_lanes);

                // ZIP1 for high halves
                Value *slice_hi = builder->CreateCall(fn_zip1, {src_0, src_1});
                results.push_back(slice_hi);

                // ZIP2 for low halves
                if (active_dst_lanes > natural_lanes) {
                    Value *slice_low = builder->CreateCall(fn_zip2, {src_0, src_1});
                    results.push_back(slice_low);
                }
            }
            Value *result = concat_vectors(results);
            result = slice_vector(result, 0, dst_lanes);
            return result;
        }
    }

    return CodeGen_Posix::interleave_vectors(vecs);
};

Value *CodeGen_ARM::shuffle_vectors(Value *a, Value *b, const std::vector<int> &indices) {
    if (neon_intrinsics_disabled()) {
        return CodeGen_Posix::shuffle_vectors(a, b, indices);
    }

    if (target.has_feature(Target::SVE2)) {
        internal_assert(a->getType() == b->getType());
        if (!a->getType()->isVectorTy()) {
            a = create_broadcast(a, 1);
            b = create_broadcast(b, 1);
        }

        internal_assert(is_scalable_vector(a));
        llvm::Type *elt = get_vector_element_type(a->getType());
        const int bits = elt->getScalarSizeInBits();
        const int natural_lanes = target.natural_vector_size(Int(bits));
        const int src_lanes = get_vector_num_elements(a->getType());
        const int dst_lanes = indices.size();

        // SVE intrinsic can only deal with vector shorter than natural_lanes
        if (src_lanes <= natural_lanes && dst_lanes <= natural_lanes) {
            if (*std::max_element(indices.begin(), indices.end()) < src_lanes) {
                // Only a is necessary. i.e. b is unused.
                return shuffle_single_vector_with_tbl(a, indices);
            } else {
                return shuffle_vectors_with_tbl2(a, b, indices);
            }
        } else if (Value *v = try_to_decompose_into_sub_shuffles(a, b, indices)) {
            return v;
        }

        // Scalarize, as there is no intrinsic for general shuffle for scalable vector as of LLVM 14
        const int arg_lanes = get_vector_num_elements(a->getType());
        llvm::Type *dst_type = get_vector_type(a->getType()->getScalarType(), indices.size());
        Value *dst = PoisonValue::get(dst_type);
        for (size_t i = 0; i < indices.size(); ++i) {
            Value *src = a;
            Value *index = ConstantInt::get(i32_t, indices[i]);
            if (indices[i] >= arg_lanes) {
                src = b;
                index = ConstantInt::get(i32_t, indices[i] - arg_lanes);
            } else if (indices[i] == -1) {
                index = PoisonValue::get(i32_t);
            }
            Value *extracted = builder->CreateExtractElement(src, index);
            dst = builder->CreateInsertElement(dst, extracted, i);
        }
        return dst;
    }

    return CodeGen_Posix::shuffle_vectors(a, b, indices);
}

Value *CodeGen_ARM::shuffle_single_vector_with_tbl(Value *a, const std::vector<int> &indices) {
    internal_assert(target.has_feature(Target::SVE2));
    llvm::Type *elt = get_vector_element_type(a->getType());
    const int bits = elt->getScalarSizeInBits();
    const int natural_lanes = target.natural_vector_size(Int(bits));
    const int src_lanes = get_vector_num_elements(a->getType());
    const int dst_lanes = indices.size();
    internal_assert(src_lanes <= natural_lanes && dst_lanes <= natural_lanes);

    if (src_lanes < natural_lanes) {
        a = slice_vector(a, 0, natural_lanes);
    }
    std::ostringstream instr;
    instr << "llvm.aarch64.sve.tbl.nxv"
          << natural_lanes
          << (elt->isIntegerTy() ? "i" : "f")
          << bits;

    std::vector<int> new_indices(natural_lanes, -1);
    for (size_t i = 0; i < indices.size(); ++i) {
        new_indices[i] = indices[i];
    }
    Value *val_indices = codegen_shuffle_indices(bits, new_indices);

    llvm::Type *vt_natural = get_vector_type(elt, natural_lanes);
    std::vector llvm_arg_types{vt_natural, val_indices->getType()};
    llvm::FunctionType *fn_type = FunctionType::get(vt_natural, llvm_arg_types, false);
    FunctionCallee fn = module->getOrInsertFunction(instr.str(), fn_type);

    Value *v = builder->CreateCall(fn, {a, val_indices});
    v = slice_vector(v, 0, dst_lanes);
    return v;
}

Value *CodeGen_ARM::shuffle_vectors_with_tbl2(Value *a, Value *b, const std::vector<int> &indices) {
    internal_assert(target.has_feature(Target::SVE2));
    internal_assert(a->getType() == b->getType());
    llvm::Type *elt = get_vector_element_type(a->getType());
    const int bits = elt->getScalarSizeInBits();
    const int natural_lanes = target.natural_vector_size(Int(bits));
    const int src_lanes = get_vector_num_elements(a->getType());
    const int dst_lanes = indices.size();
    internal_assert(src_lanes <= natural_lanes && dst_lanes <= natural_lanes);

    if (src_lanes < natural_lanes) {
        a = slice_vector(a, 0, natural_lanes);
        b = slice_vector(b, 0, natural_lanes);
    }
    std::ostringstream instr;
    instr << "llvm.aarch64.sve.tbl2.nxv"
          << natural_lanes
          << (elt->isIntegerTy() ? "i" : "f")
          << bits;

    std::vector<int> new_indices(natural_lanes, -1);
    for (size_t i = 0; i < indices.size(); ++i) {
        int index = indices[i];
        if (index >= src_lanes) {
            // The index originaly pointed to "b".
            // Now that "a" is aligned to natural_lanes, we need to add offset.
            index += (natural_lanes - src_lanes);
        }
        new_indices[i] = index;
    }
    Value *val_indices = codegen_shuffle_indices(bits, new_indices);

    llvm::Type *vt_natural = get_vector_type(elt, natural_lanes);
    std::vector llvm_arg_types{vt_natural, vt_natural, val_indices->getType()};
    llvm::FunctionType *fn_type = FunctionType::get(vt_natural, llvm_arg_types, false);
    FunctionCallee fn = module->getOrInsertFunction(instr.str(), fn_type);

    Value *v = builder->CreateCall(fn, {a, b, val_indices});
    v = slice_vector(v, 0, dst_lanes);
    return v;
}

Value *CodeGen_ARM::codegen_shuffle_indices(int bits, const std::vector<int> &indices) {
    const int lanes = indices.size();
    llvm::Type *index_type = IntegerType::get(module->getContext(), bits);
    llvm::Type *index_vec_type = get_vector_type(index_type, lanes);

    std::vector<Constant *> llvm_indices(lanes);
    for (int i = 0; i < lanes; i++) {
        int idx = indices[i];
        llvm_indices[i] = idx >= 0 ? ConstantInt::get(index_type, idx) : PoisonValue::get(index_type);
    }
    Value *v = ConstantVector::get(llvm_indices);
    // Convert fixed sized vector into scalable vector.
    // As of LLVM 14, this works only with natural_lanes.
    // https://github.com/llvm/llvm-project/issues/55412
    internal_assert(lanes == target.natural_vector_size(Int(bits)));
    v = builder->CreateInsertVector(index_vec_type, PoisonValue::get(index_vec_type),
                                    v, ConstantInt::get(i64_t, 0));
    return v;
}

Value *CodeGen_ARM::try_to_decompose_into_sub_shuffles(Value *a, Value *b, const std::vector<int> &org_indices) {
    internal_assert(a->getType() == b->getType());
    llvm::Type *elt = get_vector_element_type(a->getType());
    const int bits = elt->getScalarSizeInBits();
    const int natural_lanes = target.natural_vector_size(Int(bits));
    const int src_lanes = get_vector_num_elements(a->getType());
    const int dst_lanes = org_indices.size();

    // Update indices so that src vectors are aligned with natural_lanes
    const int src_lanes_aligned = align_up(src_lanes, natural_lanes);
    const int num_slices_a = src_lanes_aligned / natural_lanes;
    const int num_slices = num_slices_a * 2;
    std::vector<int> indices = org_indices;
    for (auto &idx : indices) {
        if (idx >= src_lanes) {
            // This idx points to src b. Adjust as if src a is aligned.
            idx += src_lanes_aligned - src_lanes;
        }
    }

    struct Slice {
        Value *base;  // vector from which slice is created
        int start;

        // Track which index of shuffle uses this slice as src.
        // Collect index to indices[] as relation.
        std::set<int> indices_to_shuffle_indices;

        Slice(Value *b, int s)
            : base(b), start(s){};
    };
    std::vector<Slice> src_slices;

    // Initialize src_slices
    for (int i = 0; i < num_slices; ++i) {
        if (i < num_slices_a) {
            src_slices.emplace_back(a, i * natural_lanes);
        } else {
            src_slices.emplace_back(b, (i - num_slices_a) * natural_lanes);
        }
    }

    struct SubShuffle {
        std::vector<Slice> src_vectors;
        std::vector<int> indices;
    };
    std::vector<SubShuffle> sub_shuffles;

    // Try to decompose into sub shuffles where src vectors have natural_lanes
    bool possible = true;
    for (int sub_dst_start = 0; sub_dst_start < dst_lanes; sub_dst_start += natural_lanes) {
        // reset indices of previous iteration
        for (auto &s : src_slices) {
            s.indices_to_shuffle_indices.clear();
        }
        const int dst_slice_size = std::min(dst_lanes - sub_dst_start, natural_lanes);
        std::vector<int> local_indices(dst_slice_size);

        for (int i = 0; i < dst_slice_size; ++i) {
            int index = indices[sub_dst_start + i];

            if (index < 0) {
                local_indices[i] = index;
            } else {
                local_indices[i] = index % natural_lanes;
                // Track which src slice this index points to.
                int slice_index = index / natural_lanes;
                internal_assert(slice_index < num_slices);
                src_slices[slice_index].indices_to_shuffle_indices.insert(i);
            }
        }

        // Collect slices which is actually accessed by this sub shuffle
        std::vector<Slice> used_slices;
        for (auto &s : src_slices) {
            if (!s.indices_to_shuffle_indices.empty()) {
                used_slices.push_back(s);
            }
        }

        // if the number of slices used for this sub shuffle is 2 or less, it is possible to use intrin
        if (used_slices.size() > 2) {
            possible = false;
            break;
        }

        SubShuffle sub_shuffle{used_slices, local_indices};
        if (used_slices.size() == 2) {
            // Add offset to the index which points to the 2nd src slice
            for (auto i : used_slices[1].indices_to_shuffle_indices) {
                sub_shuffle.indices[i] += natural_lanes;
            }
        }
        sub_shuffles.emplace_back(std::move(sub_shuffle));
    }

    if (possible) {
        // Now generate all the sub shuffles
        std::vector<Value *> val_sub_shuffles;
        for (auto &ss : sub_shuffles) {
            Value *val_ss_a = PoisonValue::get(get_vector_type(elt, natural_lanes));
            Value *val_ss_b = PoisonValue::get(get_vector_type(elt, natural_lanes));
            if (!ss.src_vectors.empty()) {
                val_ss_a = slice_vector(ss.src_vectors[0].base, ss.src_vectors[0].start, natural_lanes);
            }
            if (ss.src_vectors.size() == 2) {
                val_ss_b = slice_vector(ss.src_vectors[1].base, ss.src_vectors[1].start, natural_lanes);
            }
            Value *val_ss = shuffle_vectors(val_ss_a, val_ss_b, ss.indices);
            val_sub_shuffles.push_back(val_ss);
        }
        // Retrieve origial lanes
        Value *dst = concat_vectors(val_sub_shuffles);
        dst = slice_vector(dst, 0, dst_lanes);
        return dst;
    }

    return nullptr;
}

void CodeGen_ARM::codegen_vector_reduce(const VectorReduce *op, const Expr &init) {
    if (neon_intrinsics_disabled()) {
        CodeGen_Posix::codegen_vector_reduce(op, init);
        return;
    }

    if (codegen_dot_product_vector_reduce(op, init)) {
        return;
    }
    if (codegen_pairwise_vector_reduce(op, init)) {
        return;
    }
    if (codegen_across_vector_reduce(op, init)) {
        return;
    }
    CodeGen_Posix::codegen_vector_reduce(op, init);
}

bool CodeGen_ARM::codegen_dot_product_vector_reduce(const VectorReduce *op, const Expr &init) {
    if (op->op != VectorReduce::Add) {
        return false;
    }

    struct Pattern {
        VectorReduce::Operator reduce_op;
        int factor;
        Expr pattern;
        const char *intrin;
        Target::Feature required_feature;
        std::vector<int> extra_operands;
    };
    // clang-format off
    static const Pattern patterns[] = {
        {VectorReduce::Add, 4, i32(widening_mul(wild_i8x_, wild_i8x_)), "dot_product", Target::ARMDotProd},
        {VectorReduce::Add, 4, i32(widening_mul(wild_u8x_, wild_u8x_)), "dot_product", Target::ARMDotProd},
        {VectorReduce::Add, 4, u32(widening_mul(wild_u8x_, wild_u8x_)), "dot_product", Target::ARMDotProd},
        {VectorReduce::Add, 4, i64(widening_mul(wild_i16x_, wild_i16x_)), "dot_product", Target::SVE2},
        {VectorReduce::Add, 4, i64(widening_mul(wild_u16x_, wild_u16x_)), "dot_product", Target::SVE2},
        {VectorReduce::Add, 4, u64(widening_mul(wild_u16x_, wild_u16x_)), "dot_product", Target::SVE2},
        // A sum is the same as a dot product with a vector of ones, and this appears to
        // be a bit faster.
        {VectorReduce::Add, 4, i32(wild_i8x_), "dot_product", Target::ARMDotProd, {1}},
        {VectorReduce::Add, 4, i32(wild_u8x_), "dot_product", Target::ARMDotProd, {1}},
        {VectorReduce::Add, 4, u32(wild_u8x_), "dot_product", Target::ARMDotProd, {1}},
        {VectorReduce::Add, 4, i64(wild_i16x_), "dot_product", Target::SVE2, {1}},
        {VectorReduce::Add, 4, i64(wild_u16x_), "dot_product", Target::SVE2, {1}},
        {VectorReduce::Add, 4, u64(wild_u16x_), "dot_product", Target::SVE2, {1}},
    };
    // clang-format on

    int factor = op->value.type().lanes() / op->type.lanes();
    vector<Expr> matches;
    for (const Pattern &p : patterns) {
        if (op->op != p.reduce_op || factor % p.factor != 0) {
            continue;
        }
        if (!target.has_feature(p.required_feature)) {
            continue;
        }
        if (expr_match(p.pattern, op->value, matches)) {
            if (factor != p.factor) {
                Expr equiv = VectorReduce::make(op->op, op->value, op->value.type().lanes() / p.factor);
                equiv = VectorReduce::make(op->op, equiv, op->type.lanes());
                codegen_vector_reduce(equiv.as<VectorReduce>(), init);
                return true;
            }

            for (int i : p.extra_operands) {
                matches.push_back(make_const(matches[0].type(), i));
            }

            Expr i = init;
            if (!i.defined()) {
                i = make_zero(op->type);
            }
            if (const Shuffle *s = matches[0].as<Shuffle>()) {
                if (s->is_broadcast()) {
                    // LLVM wants the broadcast as the second operand for the broadcasting
                    // variant of udot/sdot.
                    std::swap(matches[0], matches[1]);
                }
            }
            if (Value *v = call_overloaded_intrin(op->type, p.intrin, {i, matches[0], matches[1]})) {
                value = v;
                return true;
            }
        }
    }

    return false;
}

bool CodeGen_ARM::codegen_pairwise_vector_reduce(const VectorReduce *op, const Expr &init) {
    if (op->op != VectorReduce::Add &&
        op->op != VectorReduce::Max &&
        op->op != VectorReduce::Min) {
        return false;
    }

    // TODO: Move this to be patterns? The patterns are pretty trivial, but some
    // of the other logic is tricky.
    int factor = op->value.type().lanes() / op->type.lanes();
    const char *intrin = nullptr;
    vector<Expr> intrin_args;
    Expr accumulator = init;
    if (op->op == VectorReduce::Add && factor == 2) {
        Type narrow_type = op->type.narrow().with_lanes(op->value.type().lanes());
        Expr narrow = lossless_cast(narrow_type, op->value);
        if (!narrow.defined() && op->type.is_int()) {
            // We can also safely accumulate from a uint into a
            // wider int, because the addition uses at most one
            // extra bit.
            narrow = lossless_cast(narrow_type.with_code(Type::UInt), op->value);
        }
        if (narrow.defined()) {
<<<<<<< HEAD
            if (init.defined() && (target.bits == 32 || target.has_feature(Target::SVE2))) {
                // On 32-bit or SVE2, we have an intrinsic for widening add-accumulate.
=======
            if (init.defined() && target.bits == 32) {
                // On 32-bit, we have an intrinsic for widening add-accumulate.
                // TODO: this could be written as a pattern with widen_right_add (#6951).
>>>>>>> 5ff15bba
                intrin = "pairwise_widening_add_accumulate";
                intrin_args = {accumulator, narrow};
                accumulator = Expr();
            } else if (target.has_feature(Target::SVE2)) {
                intrin = "pairwise_widening_add_accumulate";
                intrin_args = {Expr(0), narrow};
                accumulator = Expr();
            } else {
                // On 64-bit, LLVM pattern matches widening add-accumulate if
                // we give it the widening add.
                intrin = "pairwise_widening_add";
                intrin_args = {narrow};
            }
        } else if (!target.has_feature(Target::SVE2)) {
            // Exclude SVE, as it process lanes in different order (even/odd wise) than NEON
            intrin = "pairwise_add";
            intrin_args = {op->value};
        }
    } else if (op->op == VectorReduce::Min && factor == 2 && !target.has_feature(Target::SVE2)) {
        intrin = "pairwise_min";
        intrin_args = {op->value};
    } else if (op->op == VectorReduce::Max && factor == 2 && !target.has_feature(Target::SVE2)) {
        intrin = "pairwise_max";
        intrin_args = {op->value};
    }

    if (intrin) {
        if (Value *v = call_overloaded_intrin(op->type, intrin, intrin_args)) {
            value = v;
            if (accumulator.defined()) {
                // We still have an initial value to take care of
                string n = unique_name('t');
                sym_push(n, value);
                Expr v = Variable::make(accumulator.type(), n);
                switch (op->op) {
                case VectorReduce::Add:
                    accumulator += v;
                    break;
                case VectorReduce::Min:
                    accumulator = min(accumulator, v);
                    break;
                case VectorReduce::Max:
                    accumulator = max(accumulator, v);
                    break;
                default:
                    internal_error << "unreachable";
                }
                codegen(accumulator);
                sym_pop(n);
            }
            return true;
        }
    }

    return false;
}

bool CodeGen_ARM::codegen_across_vector_reduce(const VectorReduce *op, const Expr &init) {
    if (effective_vscale == 0) {
        // Leave this to vanilla codegen to emit "llvm.vector.reduce." intrinsic,
        // which doesn't support scalable vector in LLVM 14
        return false;
    }

    if (op->op != VectorReduce::Add &&
        op->op != VectorReduce::Max &&
        op->op != VectorReduce::Min) {
        return false;
    }

    Expr val = op->value;
    const int output_lanes = op->type.lanes();
    const int native_lanes = target.natural_vector_size(op->type);
    const int input_lanes = val.type().lanes();
    const int input_bits = op->type.bits();
    Type elt = op->type.element_of();

    if (output_lanes != 1 || input_lanes < 2) {
        return false;
    }

    Expr (*binop)(Expr, Expr) = nullptr;
    std::string op_name;
    switch (op->op) {
    case VectorReduce::Add:
        binop = Add::make;
        op_name = "add";
        break;
    case VectorReduce::Min:
        binop = Min::make;
        op_name = "min";
        break;
    case VectorReduce::Max:
        binop = Max::make;
        op_name = "max";
        break;
    default:
        internal_error << "unreachable";
    }

    if (input_lanes == native_lanes) {
        std::stringstream name;  // e.g. llvm.aarch64.sve.sminv.nxv4i32
        name << "llvm.aarch64.sve."
             << (op->type.is_float() ? "f" : op->type.is_int() ? "s" :
                                                                 "u")
             << op_name << "v"
             << ".nxv" << native_lanes << (op->type.is_float() ? "f" : "i") << input_bits;

        // Integer add accumulation output is 64 bit only
        const bool type_upgraded = op->op == VectorReduce::Add && op->type.is_int_or_uint();
        const int output_bits = type_upgraded ? 64 : input_bits;
        Type intrin_ret_type = op->type.with_bits(output_bits);

        const string intrin_name = name.str();

        Expr pred = const_true(native_lanes);
        vector<Expr> args{pred, op->value};

        // Make sure the declaration exists, or the codegen for
        // call will assume that the args should scalarize.
        if (!module->getFunction(intrin_name)) {
            vector<llvm::Type *> arg_types;
            for (const Expr &e : args) {
                arg_types.push_back(llvm_type_of(e.type()));
            }
            FunctionType *func_t = FunctionType::get(llvm_type_of(intrin_ret_type), arg_types, false);
            llvm::Function::Create(func_t, llvm::Function::ExternalLinkage, intrin_name, module.get());
        }

        Expr equiv = Call::make(intrin_ret_type, intrin_name, args, Call::PureExtern);
        if (type_upgraded) {
            equiv = Cast::make(op->type, equiv);
        }
        if (init.defined()) {
            equiv = binop(init, equiv);
        }
        equiv = common_subexpression_elimination(equiv);
        equiv.accept(this);
        return true;

    } else if (input_lanes < native_lanes) {
        // Create equivalent where lanes==native_lanes by padding data which doesn't affect the result
        Expr padding;
        const int inactive_lanes = native_lanes - input_lanes;

        switch (op->op) {
        case VectorReduce::Add:
            padding = make_zero(elt.with_lanes(inactive_lanes));
            break;
        case VectorReduce::Min:
            padding = elt.with_lanes(inactive_lanes).min();
            break;
        case VectorReduce::Max:
            padding = elt.with_lanes(inactive_lanes).max();
            break;
        default:
            internal_error << "unreachable";
        }

        Expr equiv = VectorReduce::make(op->op, Shuffle::make_concat({val, padding}), 1);
        if (init.defined()) {
            equiv = binop(equiv, init);
        }
        equiv = common_subexpression_elimination(equiv);
        equiv.accept(this);
        return true;
    }

    return false;
}

Type CodeGen_ARM::upgrade_type_for_arithmetic(const Type &t) const {
    if (is_float16_and_has_feature(t)) {
        return t;
    }
    return CodeGen_Posix::upgrade_type_for_arithmetic(t);
}

Type CodeGen_ARM::upgrade_type_for_argument_passing(const Type &t) const {
    if (is_float16_and_has_feature(t)) {
        return t;
    }
    return CodeGen_Posix::upgrade_type_for_argument_passing(t);
}

Type CodeGen_ARM::upgrade_type_for_storage(const Type &t) const {
    if (is_float16_and_has_feature(t)) {
        return t;
    }
    return CodeGen_Posix::upgrade_type_for_storage(t);
}

Value *CodeGen_ARM::codegen_whilelt(int total_lanes, int start, int end) {
    // Generates SVE "whilelt" instruction which represents vector predicate pattern of
    // e.g. 11100000 (total_lanes = 8 , start = 0, end = 3)
    //     -> @llvm.aarch64.sve.whilelt.nxv8i1.i32(i32 0, i32 3)
    std::ostringstream instr;
    instr << "llvm.aarch64.sve.whilelt.nxv"
          << total_lanes
          << "i1.i32";
    llvm::Type *pred_type = get_vector_type(llvm_type_of(Int(1)), total_lanes);

    llvm::FunctionType *fn_type = FunctionType::get(pred_type, {i32_t, i32_t}, false);
    FunctionCallee fn = module->getOrInsertFunction(instr.str(), fn_type);

    value = builder->CreateCall(fn, {codegen(Expr(start)), codegen(Expr(end))});

    return value;
}

bool CodeGen_ARM::codegen_with_natural_lanes_if_necessary(Type op_type, const std::vector<Expr> &args, codegen_func_t &cg_func) {
    if (effective_vscale != 0 &&
        op_type.is_vector() &&
        !is_power_of_two(op_type.lanes())) {  // This condition is to avoid LLVM Error as of LLVM 14.

        value = codegen_with_lanes(target.natural_vector_size(op_type), op_type.lanes(), args, cg_func);
        return true;
    }
    return false;
}

Value *CodeGen_ARM::codegen_with_lanes(int slice_lanes, int total_lanes,
                                       const std::vector<Expr> &args, codegen_func_t &cg_func) {
    std::vector<Value *> llvm_args;
    // codegen args
    for (const auto &arg : args) {
        llvm_args.push_back(codegen(arg));
    }

    if (slice_lanes == total_lanes) {
        // codegen op
        return cg_func(slice_lanes, llvm_args);
    }

    std::vector<Value *> results;
    for (int start = 0; start < total_lanes; start += slice_lanes) {
        std::vector<Value *> sliced_args;
        for (auto &llvm_arg : llvm_args) {
            Value *v = llvm_arg;
            if (get_vector_num_elements(llvm_arg->getType()) == total_lanes) {
                // Except for scalar argument which some ops have, arguments are sliced
                v = slice_vector(llvm_arg, start, slice_lanes);
            }
            sliced_args.push_back(v);
        }
        // codegen op
        value = cg_func(slice_lanes, sliced_args);
        results.push_back(value);
    }
    // Restore the results into vector with total_lanes
    value = concat_vectors(results);
    return slice_vector(value, 0, total_lanes);
}

string CodeGen_ARM::mcpu_target() const {
    if (target.bits == 32) {
        if (target.has_feature(Target::ARMv7s)) {
            return "swift";
        } else {
            return "cortex-a9";
        }
    } else {
        if (target.os == Target::IOS) {
            return "cyclone";
        } else if (target.os == Target::OSX) {
            return "apple-a12";
        } else {
            return "generic";
        }
    }
}

string CodeGen_ARM::mcpu_tune() const {
    return mcpu_target();
}

string CodeGen_ARM::mattrs() const {
    if (target.bits == 32) {
        if (target.has_feature(Target::ARMv7s)) {
            return "+neon";
        }
        if (!target.has_feature(Target::NoNEON)) {
            return "+neon";
        } else {
            return "-neon";
        }
    } else {
        string arch_flags;
        string separator;
        if (target.has_feature(Target::SVE2)) {
            arch_flags = "+sve2";
            separator = ",";
        } else if (target.has_feature(Target::SVE)) {
            arch_flags = "+sve";
            separator = ",";
        }

        if (target.has_feature(Target::ARMv81a)) {
            arch_flags += separator + "+v8.1a";
            separator = ",";
        }

        if (target.has_feature(Target::ARMDotProd)) {
            arch_flags += separator + "+dotprod";
            separator = ",";
        }

        if (target.has_feature(Target::ARMFp16)) {
            arch_flags += separator + "+fullfp16";
            separator = ",";
        }

        if (target.os == Target::IOS || target.os == Target::OSX) {
            return arch_flags + separator + "+reserve-x18";
        } else {
            return arch_flags;
        }
    }
}

bool CodeGen_ARM::use_soft_float_abi() const {
    // One expects the flag is irrelevant on 64-bit, but we'll make the logic
    // exhaustive anyway. It is not clear the armv7s case is necessary either.
    return target.has_feature(Target::SoftFloatABI) ||
           (target.bits == 32 &&
            ((target.os == Target::Android) ||
             (target.os == Target::IOS && !target.has_feature(Target::ARMv7s))));
}

int CodeGen_ARM::native_vector_bits() const {
    return 128;
}

bool CodeGen_ARM::supports_call_as_float16(const Call *op) const {
    bool is_fp16_native = float16_native_funcs.find(op->name) != float16_native_funcs.end();
    bool is_fp16_transcendental = float16_transcendental_remapping.find(op->name) != float16_transcendental_remapping.end();
    return target.has_feature(Target::ARMFp16) && (is_fp16_native || is_fp16_transcendental);
}

}  // namespace

std::unique_ptr<CodeGen_Posix> new_CodeGen_ARM(const Target &target) {
    return std::make_unique<CodeGen_ARM>(target);
}

#else  // WITH_ARM || WITH_AARCH64

std::unique_ptr<CodeGen_Posix> new_CodeGen_ARM(const Target &target) {
    user_error << "ARM not enabled for this build of Halide.\n";
    return nullptr;
}

#endif  // WITH_ARM || WITH_AARCH64

}  // namespace Internal
}  // namespace Halide<|MERGE_RESOLUTION|>--- conflicted
+++ resolved
@@ -2761,14 +2761,9 @@
             narrow = lossless_cast(narrow_type.with_code(Type::UInt), op->value);
         }
         if (narrow.defined()) {
-<<<<<<< HEAD
             if (init.defined() && (target.bits == 32 || target.has_feature(Target::SVE2))) {
                 // On 32-bit or SVE2, we have an intrinsic for widening add-accumulate.
-=======
-            if (init.defined() && target.bits == 32) {
-                // On 32-bit, we have an intrinsic for widening add-accumulate.
                 // TODO: this could be written as a pattern with widen_right_add (#6951).
->>>>>>> 5ff15bba
                 intrin = "pairwise_widening_add_accumulate";
                 intrin_args = {accumulator, narrow};
                 accumulator = Expr();
