--- conflicted
+++ resolved
@@ -52,11 +52,7 @@
     cuEventSynchronize(__end);                              \
     float msec;                                             \
     cuEventElapsedTime(&msec, __start, __end);              \
-<<<<<<< HEAD
-    halide_printf("   (took %fms, t=%d)\n", msec, halide_current_time());  \
-=======
-    printf("   (took %fms, t=%lld)\n", msec, halide_current_time_ns());  \
->>>>>>> 2b4b254c
+    halide_printf("   (took %fms, t=%lld)\n", msec, halide_current_time_ns()); \
 } while(0)
 #endif //DEBUG
 
@@ -281,11 +277,7 @@
         }
 
         #ifdef DEBUG
-<<<<<<< HEAD
-        halide_printf("Got device %d, about to create context (t=%d)\n", dev, halide_current_time());
-=======
-        fprintf(stderr, "Got device %d, about to create context (t=%lld)\n", dev, halide_current_time_ns());
->>>>>>> 2b4b254c
+        halide_printf("Got device %d, about to create context (t=%lld)\n", dev, halide_current_time_ns());
         #endif
 
 
@@ -408,13 +400,8 @@
         size_t size = buf_size(buf);
         #ifdef DEBUG
         char msg[256];
-<<<<<<< HEAD
-        snprintf(msg, 256, "copy_to_dev (%zu bytes) %p -> %p (t=%d)", size, buf->host, (void*)buf->dev, halide_current_time() );
+        snprintf(msg, 256, "copy_to_dev (%zu bytes) %p -> %p (t=%lld)", size, buf->host, (void*)buf->dev, halide_current_time_ns() );
         halide_assert(halide_validate_dev_pointer(buf));
-=======
-        snprintf(msg, 256, "copy_to_dev (%zu bytes) %p -> %p (t=%lld)", size, buf->host, (void*)buf->dev, halide_current_time_ns() );
-        assert(halide_validate_dev_pointer(buf));
->>>>>>> 2b4b254c
         #endif
         TIME_CALL( cuMemcpyHtoD(buf->dev, buf->host, size), msg );
     }
