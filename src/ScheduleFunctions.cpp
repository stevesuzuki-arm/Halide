--- conflicted
+++ resolved
@@ -754,201 +754,6 @@
     return is_realized.result;
 }
 
-<<<<<<< HEAD
-// Inject the allocation and realization of a function into an
-// existing loop nest using its schedule
-class InjectRealization : public IRMutator2 {
-public:
-    const Function &func;
-    bool is_output, found_store_level, found_compute_level;
-    const Target &target;
-    const map<string, Function> &env;
-
-    InjectRealization(const Function &f, bool o, const Target &t,
-                      const map<string, Function> &env)
-        : func(f), is_output(o), found_store_level(false),
-          found_compute_level(false), target(t), env(env) {}
-
-private:
-    Stmt build_pipeline(Stmt consumer) {
-        pair<Stmt, Stmt> realization = build_production(env, func, target);
-
-        Stmt producer;
-        if (realization.first.defined() && realization.second.defined()) {
-            producer = Block::make(realization.first, realization.second);
-        } else if (realization.first.defined()) {
-            producer = realization.first;
-        } else {
-            internal_assert(realization.second.defined());
-            producer = realization.second;
-        }
-        producer = ProducerConsumer::make_produce(func.name(), producer);
-
-        // Outputs don't have consume nodes
-        if (!is_output) {
-            consumer = ProducerConsumer::make_consume(func.name(), consumer);
-        }
-
-        if (is_no_op(consumer)) {
-            // For the very first output to be scheduled, the consumer
-            // Stmt will be a no-op. No point in preserving it.
-            return producer;
-        } else {
-            return Block::make(producer, consumer);
-        }
-    }
-
-    Stmt build_realize(Stmt s) {
-        if (!is_output) {
-            Region bounds;
-            string name = func.name();
-            const vector<string> func_args = func.args();
-            for (int i = 0; i < func.dimensions(); i++) {
-                const string &arg = func_args[i];
-                Expr min = Variable::make(Int(32), name + "." + arg + ".min_realized");
-                Expr extent = Variable::make(Int(32), name + "." + arg + ".extent_realized");
-                bounds.push_back(Range(min, extent));
-            }
-
-            s = Realize::make(name, func.output_types(), func.schedule().memory_type(), bounds, const_true(), s);
-        }
-
-        // This is also the point at which we inject explicit bounds
-        // for this realization.
-        if (target.has_feature(Target::NoAsserts)) {
-            return s;
-        } else {
-            return inject_explicit_bounds(s, func);
-        }
-    }
-
-    using IRMutator2::visit;
-
-    Stmt visit(const For *for_loop) override {
-        debug(3) << "InjectRealization of " << func.name() << " entering for loop over " << for_loop->name << "\n";
-        const LoopLevel &compute_level = func.schedule().compute_level();
-        const LoopLevel &store_level = func.schedule().store_level();
-
-        Stmt body = for_loop->body;
-
-        // Dig through any placeholder prefetches
-        vector<tuple<string, vector<Type>, PrefetchDirective>> placeholder_prefetches;
-        while (const Prefetch *p = body.as<Prefetch>()) {
-            placeholder_prefetches.push_back(std::make_tuple(p->name, p->types, p->prefetch));
-            body = p->body;
-        }
-
-        // Dig through any let statements
-        vector<pair<string, Expr>> lets;
-        while (const LetStmt *l = body.as<LetStmt>()) {
-            if (!is_pure(l->value)) {
-                // The consumer of the Func we're injecting may be an
-                // extern stage, which shows up in the IR as a let
-                // stmt with a side-effecty RHS. We need to take care
-                // not to blow past it and risk injecting the producer
-                // *after* the consumer. In general it seems unwise to
-                // reorder the computation of a Func past something
-                // side-effecty, so we stop here.
-                break;
-            }
-            lets.push_back({ l->name, l->value });
-            body = l->body;
-        }
-
-        // Can't schedule extern things inside a vector for loop
-        if (func.has_extern_definition() &&
-            func.schedule().compute_level().is_inlined() &&
-            for_loop->for_type == ForType::Vectorized &&
-            !function_is_already_realized_in_stmt(func, for_loop) &&
-            function_is_used_in_stmt(func, for_loop)) {
-
-            // If we're trying to inline an extern function, schedule it here and bail out
-            debug(2) << "Injecting realization of " << func.name() << " around node " << Stmt(for_loop) << "\n";
-            Stmt stmt = build_realize(build_pipeline(for_loop));
-            found_store_level = found_compute_level = true;
-            return stmt;
-        }
-
-        body = mutate(body);
-
-        if (compute_level.match(for_loop->name)) {
-            debug(3) << "Found compute level\n";
-            if (!function_is_already_realized_in_stmt(func, body) &&
-                (function_is_used_in_stmt(func, body) || is_output)) {
-                body = build_pipeline(body);
-            }
-            found_compute_level = true;
-        }
-
-        if (store_level.match(for_loop->name)) {
-            debug(3) << "Found store level\n";
-
-            if (!function_is_already_realized_in_stmt(func, body) &&
-                (function_is_used_in_stmt(func, body) || is_output)) {
-                body = build_realize(body);
-            }
-
-            found_store_level = true;
-        }
-
-        // Reinstate the let statements
-        for (size_t i = lets.size(); i > 0; i--) {
-            body = LetStmt::make(lets[i - 1].first, lets[i - 1].second, body);
-        }
-
-        // Reinstate the placeholder prefetches
-        for (size_t i = placeholder_prefetches.size(); i > 0; i--) {
-            body = Prefetch::make(std::get<0>(placeholder_prefetches[i - 1]),
-                                  std::get<1>(placeholder_prefetches[i - 1]),
-                                  Region(),
-                                  std::get<2>(placeholder_prefetches[i - 1]),
-                                  const_true(),
-                                  body);
-        }
-
-        if (body.same_as(for_loop->body)) {
-            return for_loop;
-        } else {
-            return For::make(for_loop->name,
-                             for_loop->min,
-                             for_loop->extent,
-                             for_loop->for_type,
-                             for_loop->device_api,
-                             body);
-        }
-    }
-
-    // If we're an inline update or extern, we may need to inject a realization here
-    Stmt visit(const Provide *op) override {
-        if (op->name != func.name() &&
-            !func.is_pure() &&
-            func.schedule().compute_level().is_inlined() &&
-            function_is_used_in_stmt(func, op)) {
-
-            // Prefix all calls to func in op
-            Stmt stmt = build_realize(build_pipeline(op));
-            found_store_level = found_compute_level = true;
-            return stmt;
-        } else {
-            return op;
-        }
-    }
-};
-
-std::ostream& operator<<(std::ostream& out, const std::vector<Function>& v) {
-    out << "{ ";
-    for (size_t i = 0; i < v.size(); ++i) {
-        out << v[i].name();
-        if (i != v.size() - 1) {
-            out << ", ";
-        }
-    }
-    out << " }";
-    return out;
-}
-
-=======
->>>>>>> 115404f1
 class InjectStmt : public IRMutator2 {
 public:
     const Stmt &injected_stmt;
