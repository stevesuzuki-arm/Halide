#include <algorithm>

#include "Pipeline.h"
#include "Argument.h"
#include "Func.h"
#include "IRVisitor.h"
#include "LLVM_Headers.h"
#include "LLVM_Output.h"
#include "Lower.h"
#include "Outputs.h"
#include "PrintLoopNest.h"

using namespace Halide::Internal;

namespace Halide {

using std::vector;
using std::string;
using std::set;

namespace {

std::string output_name(const string &filename, const string &fn_name, const char* ext) {
    return !filename.empty() ? filename : (fn_name + ext);
}

std::string output_name(const string &filename, const Module &m, const char* ext) {
    return output_name(filename, m.name(), ext);
}

Outputs static_library_outputs(const string &filename_prefix, const Target &target) {
    Outputs outputs = Outputs().c_header(filename_prefix + ".h");
    if (target.os == Target::Windows && !target.has_feature(Target::MinGW)) {
        outputs = outputs.static_library(filename_prefix + ".lib");
    } else {
        outputs = outputs.static_library(filename_prefix + ".a");
    }
    return outputs;
}

}  // namespace

/** An inferred argument. Inferred args are either Params,
 * ImageParams, or Buffers. The first two are handled by the param
 * field, and global images are tracked via the buf field. These
 * are used directly when jitting, or used for validation when
 * compiling with an explicit argument list. */
struct InferredArgument {
    Argument arg;
    Parameter param;
    BufferPtr buffer;

    bool operator<(const InferredArgument &other) const {
        if (arg.is_buffer() && !other.arg.is_buffer()) {
            return true;
        } else if (other.arg.is_buffer() && !arg.is_buffer()) {
            return false;
        } else {
            return arg.name < other.arg.name;
        }
    }
};

struct PipelineContents {
    mutable RefCount ref_count;

    // Cached lowered stmt
    Module module;

    // Cached jit-compiled code
    JITModule jit_module;
    Target jit_target;

    /** Clear all cached state */
    void invalidate_cache() {
        module = Module("", Target());
        jit_module = JITModule();
        jit_target = Target();
        inferred_args.clear();
    }

    // The outputs
    vector<Function> outputs;

    // JIT custom overrides
    JITHandlers jit_handlers;

    /** The user context that's used when jitting. This is not
     * settable by user code, but is reserved for internal use.  Note
     * that this is an Argument + Parameter (rather than a
     * Param<void*>) so that we can exclude it from the
     * ObjectInstanceRegistry. */
    InferredArgument user_context_arg;

    /** A set of custom passes to use when lowering this Func. */
    vector<CustomLoweringPass> custom_lowering_passes;

    /** The inferred arguments. */
    vector<InferredArgument> inferred_args;

    /** List of C funtions and Funcs to satisfy HalideExtern* and
     * define_extern calls. */
    std::map<std::string, JITExtern> jit_externs;

    PipelineContents() :
        module("", Target()) {
        // user_context needs to be a const void * (not a non-const void *)
        // to maintain backwards compatibility with existing code.
        user_context_arg.arg = Argument("__user_context", Argument::InputScalar, type_of<const void*>(), 0);
        user_context_arg.param = Parameter(Handle(), false, 0, "__user_context",
                                           /*is_explicit_name*/ true, /*register_instance*/ false);
    }

    ~PipelineContents() {
        clear_custom_lowering_passes();
    }

    void clear_custom_lowering_passes() {
        invalidate_cache();
        for (size_t i = 0; i < custom_lowering_passes.size(); i++) {
            if (custom_lowering_passes[i].deleter) {
                custom_lowering_passes[i].deleter(custom_lowering_passes[i].pass);
            }
        }
        custom_lowering_passes.clear();
    }
};

namespace Internal {
template<>
EXPORT RefCount &ref_count<PipelineContents>(const PipelineContents *p) {
    return p->ref_count;
}

template<>
EXPORT void destroy<PipelineContents>(const PipelineContents *p) {
    delete p;
}
}

Pipeline::Pipeline() : contents(nullptr) {
}

bool Pipeline::defined() const {
    return contents.defined();
}

Pipeline::Pipeline(Func output) : contents(new PipelineContents) {
    output.function().freeze();
    contents->outputs.push_back(output.function());
}

Pipeline::Pipeline(const vector<Func> &outputs) : contents(new PipelineContents) {
    for (Func f: outputs) {
        f.function().freeze();
        contents->outputs.push_back(f.function());
    }
}

vector<Func> Pipeline::outputs() const {
    vector<Func> funcs;
    for (Function f : contents->outputs) {
        funcs.push_back(Func(f));
    }
    return funcs;
}

void Pipeline::compile_to(const Outputs &output_files,
                          const vector<Argument> &args,
                          const string &fn_name,
                          const Target &target) {
    user_assert(defined()) << "Can't compile undefined Pipeline.\n";

    for (Function f : contents->outputs) {
        user_assert(f.has_pure_definition() || f.has_extern_definition())
            << "Can't compile undefined Func.\n";
    }

    compile_to_module(args, fn_name, target).compile(output_files);
}


void Pipeline::compile_to_bitcode(const string &filename,
                                  const vector<Argument> &args,
                                  const string &fn_name,
                                  const Target &target) {
    Module m = compile_to_module(args, fn_name, target);
    m.compile(Outputs().bitcode(output_name(filename, m, ".bc")));
}

void Pipeline::compile_to_llvm_assembly(const string &filename,
                                        const vector<Argument> &args,
                                        const string &fn_name,
                                        const Target &target) {
    Module m = compile_to_module(args, fn_name, target);
    m.compile(Outputs().llvm_assembly(output_name(filename, m, ".ll")));
}

void Pipeline::compile_to_object(const string &filename,
                                 const vector<Argument> &args,
                                 const string &fn_name,
                                 const Target &target) {
    Module m = compile_to_module(args, fn_name, target);
    const char* ext = target.os == Target::Windows && !target.has_feature(Target::MinGW) ? ".obj" : ".o";
    m.compile(Outputs().object(output_name(filename, m, ext)));
}

void Pipeline::compile_to_header(const string &filename,
                                 const vector<Argument> &args,
                                 const string &fn_name,
                                 const Target &target) {
    Module m = compile_to_module(args, fn_name, target);
    m.compile(Outputs().c_header(output_name(filename, m, ".h")));
}

void Pipeline::compile_to_assembly(const string &filename,
                                   const vector<Argument> &args,
                                   const string &fn_name,
                                   const Target &target) {
    Module m = compile_to_module(args, fn_name, target);
    m.compile(Outputs().assembly(output_name(filename, m, ".s")));
}


void Pipeline::compile_to_c(const string &filename,
                            const vector<Argument> &args,
                            const string &fn_name,
                            const Target &target) {
    Module m = compile_to_module(args, fn_name, target);
    m.compile(Outputs().c_source(output_name(filename, m, ".c")));
}

void Pipeline::print_loop_nest() {
    user_assert(defined()) << "Can't print loop nest of undefined Pipeline.\n";
    std::cerr << Halide::Internal::print_loop_nest(contents->outputs);
}

void Pipeline::compile_to_lowered_stmt(const string &filename,
                                       const vector<Argument> &args,
                                       StmtOutputFormat fmt,
                                       const Target &target) {
    Module m = compile_to_module(args, "", target);
    Outputs outputs;
    if (fmt == HTML) {
        outputs = Outputs().stmt_html(output_name(filename, m, ".html"));
    } else {
        outputs = Outputs().stmt(output_name(filename, m, ".stmt"));
    }
    m.compile(outputs);
}

void Pipeline::compile_to_static_library(const string &filename_prefix,
                                         const vector<Argument> &args,
                                         const std::string &fn_name,
                                         const Target &target) {
    Module m = compile_to_module(args, fn_name, target);
    Outputs outputs = static_library_outputs(filename_prefix, target);
    m.compile(outputs);
}

void Pipeline::compile_to_multitarget_static_library(const std::string &filename_prefix,
                                                     const std::vector<Argument> &args,
                                                     const std::vector<Target> &targets) {
    auto module_producer = [this, &args](const std::string &name, const Target &target) -> Module {
        return compile_to_module(args, name, target);
    };
    Outputs outputs = static_library_outputs(filename_prefix, targets.back());
    compile_multitarget(generate_function_name(), outputs, targets, module_producer);
}

void Pipeline::compile_to_file(const string &filename_prefix,
                               const vector<Argument> &args,
                               const std::string &fn_name,
                               const Target &target) {
    Module m = compile_to_module(args, fn_name, target);
    Outputs outputs = Outputs().c_header(filename_prefix + ".h");

    if (target.os == Target::Windows && !target.has_feature(Target::MinGW)) {
        outputs = outputs.object(filename_prefix + ".obj");
    } else {
        outputs = outputs.object(filename_prefix + ".o");
    }
    m.compile(outputs);
}

namespace Internal {

class InferArguments : public IRGraphVisitor {
public:
    vector<InferredArgument> &args;

    InferArguments(vector<InferredArgument> &a, const vector<Function> &o, Stmt body)
        : args(a), outputs(o) {
        args.clear();
        for (const Function &f : outputs) {
            visit_function(f);
        }
        if (body.defined()) {
            body.accept(this);
        }
    }

private:
    vector<Function> outputs;
    set<string> visited_functions;

    using IRGraphVisitor::visit;

    bool already_have(const string &name) {
        // Ignore dependencies on the output buffers
        for (const Function &output : outputs) {
            if (name == output.name() || starts_with(name, output.name() + ".")) {
                return true;
            }
        }
        for (const InferredArgument &arg : args) {
            if (arg.arg.name == name) {
                return true;
            }
        }
        return false;
    }

    void visit_exprs(const std::vector<Expr>& v) {
        for (Expr i : v) {
            visit_expr(i);
        }
    }

    void visit_expr(Expr e) {
        if (!e.defined()) return;
        e.accept(this);
    }

    void visit_function(const Function& func) {
        if (visited_functions.count(func.name())) return;
        visited_functions.insert(func.name());

        func.accept(this);

        // Function::accept hits all the Expr children of the
        // Function, but misses the buffers and images that might be
        // extern arguments.
        if (func.has_extern_definition()) {
            for (const ExternFuncArgument &extern_arg : func.extern_arguments()) {
                if (extern_arg.is_func()) {
                    visit_function(Function(extern_arg.func));
                } else if (extern_arg.is_buffer()) {
                    include_buffer(extern_arg.buffer);
                } else if (extern_arg.is_image_param()) {
                    include_parameter(extern_arg.image_param);
                }
            }
        }
    }

    void include_parameter(Parameter p) {
        if (!p.defined()) return;
        if (already_have(p.name())) return;

        Expr def, min, max;
        if (!p.is_buffer()) {
            def = p.get_scalar_expr();
            min = p.get_min_value();
            max = p.get_max_value();
        }

        InferredArgument a = {
            Argument(p.name(),
                     p.is_buffer() ? Argument::InputBuffer : Argument::InputScalar,
                     p.type(), p.dimensions(), def, min, max),
            p,
            BufferPtr()};
        args.push_back(a);

        // Visit child expressions
        if (!p.is_buffer()) {
            visit_expr(def);
            visit_expr(min);
            visit_expr(max);
        } else {
            for (int i = 0; i < p.dimensions(); i++) {
                visit_expr(p.min_constraint(i));
                visit_expr(p.extent_constraint(i));
                visit_expr(p.stride_constraint(i));
            }
        }
    }

    void include_buffer(BufferPtr b) {
        if (!b.defined()) return;
        if (already_have(b.name())) return;

        InferredArgument a = {
            Argument(b.name(), Argument::InputBuffer, b.type(), b.dimensions()),
            Parameter(),
            b};
        args.push_back(a);
    }

    void visit(const Load *op) {
        IRGraphVisitor::visit(op);
        include_parameter(op->param);
        include_buffer(op->image);
    }

    void visit(const Variable *op) {
        IRGraphVisitor::visit(op);
        include_parameter(op->param);
        include_buffer(op->image);
    }

    void visit(const Call *op) {
        IRGraphVisitor::visit(op);
        if (op->func.defined()) {
            Function fn(op->func);
            visit_function(fn);
        }
        include_buffer(op->image);
        include_parameter(op->param);
    }
};

} // namespace Internal

vector<Argument> Pipeline::infer_arguments(Stmt body) {

    user_assert(defined()) << "Can't infer arguments on an undefined Pipeline\n";

    // Infer an arguments vector by walking the IR
    InferArguments infer_args(contents->inferred_args,
                              contents->outputs,
                              body);

    // Sort the Arguments with all buffers first (alphabetical by name),
    // followed by all non-buffers (alphabetical by name).
    std::sort(contents->inferred_args.begin(), contents->inferred_args.end());

    // Add the user context argument.
    contents->inferred_args.push_back(contents->user_context_arg);

    // Return the inferred argument types, minus any constant images
    // (we'll embed those in the binary by default), and minus the user_context arg.
    vector<Argument> result;
    for (const InferredArgument &arg : contents->inferred_args) {
        debug(1) << "Inferred argument: " << arg.arg.type << " " << arg.arg.name << "\n";
        if (!arg.buffer.defined() &&
            arg.arg.name != contents->user_context_arg.arg.name) {
            result.push_back(arg.arg);
        }
    }


    return result;
}

vector<Argument> Pipeline::infer_arguments() {
    return infer_arguments(Stmt());
}

/** Check that all the necessary arguments are in an args vector. Any
 * images in the source that aren't in the args vector are returned. */
vector<BufferPtr> Pipeline::validate_arguments(const vector<Argument> &args, Stmt body) {
    infer_arguments(body);

    vector<BufferPtr> images_to_embed;

    for (const InferredArgument &arg : contents->inferred_args) {

        if (arg.param.same_as(contents->user_context_arg.param)) {
            // The user context is always in the inferred args, but is
            // not required to be in the args list.
            continue;
        }

        internal_assert(arg.arg.is_input()) << "Expected only input Arguments here";

        bool found = false;
        for (Argument a : args) {
            found |= (a.name == arg.arg.name);
        }

        if (arg.buffer.defined() && !found) {
            // It's a raw Buffer used that isn't in the args
            // list. Embed it in the output instead.
            images_to_embed.push_back(arg.buffer);
            debug(1) << "Embedding image " << arg.buffer.name() << "\n";
        } else if (!found) {
            std::ostringstream err;
            err << "Generated code refers to ";
            if (arg.arg.is_buffer()) {
                err << "image ";
            }
            err << "parameter " << arg.arg.name
                << ", which was not found in the argument list.\n";

            err << "\nArgument list specified: ";
            for (size_t i = 0; i < args.size(); i++) {
                err << args[i].name << " ";
            }
            err << "\n\nParameters referenced in generated code: ";
            for (const InferredArgument &ia : contents->inferred_args) {
                if (ia.arg.name != contents->user_context_arg.arg.name) {
                    err << ia.arg.name << " ";
                }
            }
            err << "\n\n";
            user_error << err.str();
        }
    }

    return images_to_embed;
}

vector<Argument> Pipeline::build_public_args(const vector<Argument> &args, const Target &target) const {
    // Get all the arguments/global images referenced in this function.
    vector<Argument> public_args = args;

    // If the target specifies user context but it's not in the args
    // vector, add it at the start (the jit path puts it in there
    // explicitly).
    const bool requires_user_context = target.has_feature(Target::UserContext);
    bool has_user_context = false;
    for (Argument arg : args) {
        if (arg.name == contents->user_context_arg.arg.name) {
            has_user_context = true;
        }
    }
    if (requires_user_context && !has_user_context) {
        public_args.insert(public_args.begin(), contents->user_context_arg.arg);
    }

    // Add the output buffer arguments
    for (Function out : contents->outputs) {
        for (Parameter buf : out.output_buffers()) {
            public_args.push_back(Argument(buf.name(),
                                           Argument::OutputBuffer,
                                           buf.type(), buf.dimensions()));
        }
    }
    return public_args;
}

Module Pipeline::compile_to_module(const vector<Argument> &args,
                                   const string &fn_name,
                                   const Target &target,
                                   const Internal::LoweredFunc::LinkageType linkage_type) {
    user_assert(defined()) << "Can't compile undefined Pipeline\n";
    string new_fn_name(fn_name);
    if (new_fn_name.empty()) {
        new_fn_name = generate_function_name();
    }
    internal_assert(!new_fn_name.empty()) << "new_fn_name cannot be empty\n";
    // TODO: Assert that the function name is legal

    // TODO: This is a bit of a wart. Right now, IR cannot directly
    // reference Buffers because neither CodeGen_LLVM nor
    // CodeGen_C can generate the correct buffer unpacking code.

    // To work around this, we generate two functions. The private
    // function is one where every buffer referenced is an argument,
    // and the public function is a wrapper that calls the private
    // function, passing the global buffers to the private
    // function. This works because the public function does not
    // attempt to directly access any of the fields of the buffer.

    Stmt private_body;

    const Module &old_module = contents->module;
    if (!old_module.functions().empty() &&
        old_module.target() == target) {
        internal_assert(old_module.functions().size() == 2);
        // We can avoid relowering and just reuse the private body
        // from the old module. We expect two functions in the old
        // module: the private one then the public one.
        private_body = old_module.functions().front().body;
        debug(2) << "Reusing old module\n";
    } else {
        vector<IRMutator *> custom_passes;
        for (CustomLoweringPass p : contents->custom_lowering_passes) {
            custom_passes.push_back(p.pass);
        }

        private_body = lower(contents->outputs, fn_name, target, custom_passes);
    }

    std::vector<std::string> namespaces;
    std::string simple_new_fn_name = extract_namespaces(new_fn_name, namespaces);
    string private_name = "__" + simple_new_fn_name;

    // Get all the arguments/global images referenced in this function.
    vector<Argument> public_args = build_public_args(args, target);

    vector<BufferPtr> global_images = validate_arguments(public_args, private_body);

    // Create a module with all the global images in it.
    Module module(simple_new_fn_name, target);

    // Add all the global images to the module, and add the global
    // images used to the private argument list.
    vector<Argument> private_args = public_args;
    for (BufferPtr buf : global_images) {
        module.append(buf);
        private_args.push_back(Argument(buf.name(),
                                        Argument::InputBuffer,
                                        buf.type(), buf.dimensions()));
    }

    module.append(LoweredFunc(private_name, private_args,
                              private_body, LoweredFunc::Internal));

    // Generate a call to the private function, adding an arguments
    // for the global images.
    vector<Expr> private_params;
    for (Argument arg : private_args) {
        if (arg.is_buffer()) {
            private_params.push_back(Variable::make(type_of<void*>(), arg.name + ".buffer"));
        } else {
            private_params.push_back(Variable::make(arg.type, arg.name));
        }
    }
    string private_result_name = unique_name(private_name + "_result");
    Expr private_result_var = Variable::make(Int(32), private_result_name);
    Expr call_private = Call::make(Int(32), private_name, private_params, Call::Extern);
    Stmt public_body = AssertStmt::make(private_result_var == 0, private_result_var);
    public_body = LetStmt::make(private_result_name, call_private, public_body);

    module.append(LoweredFunc(new_fn_name, public_args, public_body, linkage_type));

    contents->module = module;

    return module;
}

std::string Pipeline::generate_function_name() const {
    user_assert(defined()) << "Pipeline is undefined\n";
    // Come up with a name for a generated function
    string name = contents->outputs[0].name();
    for (size_t i = 0; i < name.size(); i++) {
        if (!isalnum(name[i])) {
            name[i] = '_';
        }
    }
    return name;
}

void *Pipeline::compile_jit(const Target &target_arg) {
    user_assert(defined()) << "Pipeline is undefined\n";

    Target target(target_arg);
    target.set_feature(Target::JIT);
    target.set_feature(Target::UserContext);

    debug(2) << "jit-compiling for: " << target_arg.to_string() << "\n";

    // If we're re-jitting for the same target, we can just keep the
    // old jit module.
    if (contents->jit_target == target &&
        contents->jit_module.compiled()) {
        debug(2) << "Reusing old jit module compiled for :\n" << contents->jit_target.to_string() << "\n";
        return contents->jit_module.main_function();
    }

    contents->jit_target = target;

    // Infer an arguments vector
    infer_arguments();

    // Come up with a name for the generated function
    string name = generate_function_name();

    vector<Argument> args;
    for (const InferredArgument &arg : contents->inferred_args) {
        args.push_back(arg.arg);
    }

    // Compile to a module
    Module module = compile_to_module(args, name, target);

    // We need to infer the arguments again, because compiling (GPU
    // and offload targets) might have added new buffers we need to
    // embed.
    infer_arguments(module.functions().back().body);

    std::map<std::string, JITExtern> lowered_externs = contents->jit_externs;
    // Compile to jit module
    JITModule jit_module(module, module.functions().back(),
                         make_externs_jit_module(target_arg, lowered_externs));

    // Dump bitcode to a file if the environment variable
    // HL_GENBITCODE is non-zero.
    size_t gen;
    get_env_variable("HL_GENBITCODE", gen);
    if (gen) {
        string program_name = running_program_name();
        if (program_name.empty()) {
            program_name = "unknown" + unique_name('_').substr(1);
        }
        string file_name = program_name + "_" + name + "_" + unique_name('g').substr(1) + ".bc";
        debug(4) << "Saving bitcode to: " << file_name << "\n";
        module.compile(Outputs().bitcode(file_name));
    }

    contents->jit_module = jit_module;

    return jit_module.main_function();
}


void Pipeline::set_error_handler(void (*handler)(void *, const char *)) {
    user_assert(defined()) << "Pipeline is undefined\n";
    contents->jit_handlers.custom_error = handler;
}

void Pipeline::set_custom_allocator(void *(*cust_malloc)(void *, size_t),
                                    void (*cust_free)(void *, void *)) {
    user_assert(defined()) << "Pipeline is undefined\n";
    contents->jit_handlers.custom_malloc = cust_malloc;
    contents->jit_handlers.custom_free = cust_free;
}

void Pipeline::set_custom_do_par_for(int (*cust_do_par_for)(void *, int (*)(void *, int, uint8_t *), int, int, uint8_t *)) {
    user_assert(defined()) << "Pipeline is undefined\n";
    contents->jit_handlers.custom_do_par_for = cust_do_par_for;
}

void Pipeline::set_custom_do_task(int (*cust_do_task)(void *, int (*)(void *, int, uint8_t *), int, uint8_t *)) {
    user_assert(defined()) << "Pipeline is undefined\n";
    contents->jit_handlers.custom_do_task = cust_do_task;
}

void Pipeline::set_custom_trace(int (*trace_fn)(void *, const halide_trace_event *)) {
    user_assert(defined()) << "Pipeline is undefined\n";
    contents->jit_handlers.custom_trace = trace_fn;
}

void Pipeline::set_custom_print(void (*cust_print)(void *, const char *)) {
    user_assert(defined()) << "Pipeline is undefined\n";
    contents->jit_handlers.custom_print = cust_print;
}

void Pipeline::set_jit_externs(const std::map<std::string, JITExtern> &externs) {
    user_assert(defined()) << "Pipeline is undefined\n";
    contents->jit_externs = externs;
    invalidate_cache();
}

const std::map<std::string, JITExtern> &Pipeline::get_jit_externs() {
    user_assert(defined()) << "Pipeline is undefined\n";
    return contents->jit_externs;
}

void Pipeline::add_custom_lowering_pass(IRMutator *pass, void (*deleter)(IRMutator *)) {
    user_assert(defined()) << "Pipeline is undefined\n";
    contents->invalidate_cache();
    CustomLoweringPass p = {pass, deleter};
    contents->custom_lowering_passes.push_back(p);
}

void Pipeline::clear_custom_lowering_passes() {
    if (!defined()) return;
    contents->clear_custom_lowering_passes();
}

const vector<CustomLoweringPass> &Pipeline::custom_lowering_passes() {
    user_assert(defined()) << "Pipeline is undefined\n";
    return contents->custom_lowering_passes;
}

const JITHandlers &Pipeline::jit_handlers() {
    user_assert(defined()) << "Pipeline is undefined\n";
    return contents->jit_handlers;
}

Realization Pipeline::realize(vector<int32_t> sizes,
                              const Target &target) {
    user_assert(defined()) << "Pipeline is undefined\n";
    vector<Buffer<>> bufs;
    for (Type t : contents->outputs[0].output_types()) {
        bufs.emplace_back(t, sizes);
    }
    Realization r(bufs);
    realize(r, target);
    for (Buffer<> &im : r) {
        im.copy_to_host();
    }
    return r;
}

Realization Pipeline::realize(int x_size, int y_size, int z_size, int w_size,
                              const Target &target) {
    return realize({x_size, y_size, z_size, w_size}, target);
}

Realization Pipeline::realize(int x_size, int y_size, int z_size,
                              const Target &target) {
    return realize({x_size, y_size, z_size}, target);
}

Realization Pipeline::realize(int x_size, int y_size,
                              const Target &target) {
    return realize({x_size, y_size}, target);
}

Realization Pipeline::realize(int x_size,
                              const Target &target) {
    // Use an explicit vector here, since {x_size} can be interpreted
    // as a scalar initializer
    vector<int32_t> v = {x_size};
    return realize(v, target);
}

Realization Pipeline::realize(const Target &target) {
    return realize(vector<int32_t>(), target);
}

namespace {

struct ErrorBuffer {
    enum { MaxBufSize = 4096 };
    char buf[MaxBufSize];
    int end;

    ErrorBuffer() {
        end = 0;
    }

    void concat(const char *message) {
        size_t len = strlen(message);

        if (len && message[len-1] != '\n') {
            // Claim some extra space for a newline.
            len++;
        }

        // Atomically claim some space in the buffer
#ifdef _MSC_VER
        int old_end = _InterlockedExchangeAdd((volatile long *)(&end), len);
#else
        int old_end = __sync_fetch_and_add(&end, len);
#endif

        if (old_end + len >= MaxBufSize - 1) {
            // Out of space
            return;
        }

        for (size_t i = 0; i < len - 1; i++) {
            buf[old_end + i] = message[i];
        }
        if (buf[old_end + len - 2] != '\n') {
            buf[old_end + len - 1] = '\n';
        }
    }

    std::string str() const {
        return std::string(buf, end);
    }

    static void handler(void *ctx, const char *message) {
        if (ctx) {
            JITUserContext *ctx1 = (JITUserContext *)ctx;
            ErrorBuffer *buf = (ErrorBuffer *)ctx1->user_context;
            buf->concat(message);
        }
    }
};

struct JITFuncCallContext {
    ErrorBuffer error_buffer;
    JITUserContext jit_context;
    Parameter &user_context_param;
    bool custom_error_handler;

    JITFuncCallContext(const JITHandlers &handlers, Parameter &user_context_param)
        : user_context_param(user_context_param) {
        void *user_context = nullptr;
        JITHandlers local_handlers = handlers;
        if (local_handlers.custom_error == nullptr) {
            custom_error_handler = false;
            local_handlers.custom_error = ErrorBuffer::handler;
            user_context = &error_buffer;
        } else {
            custom_error_handler = true;
        }
        JITSharedRuntime::init_jit_user_context(jit_context, user_context, local_handlers);
        user_context_param.set_scalar(&jit_context);

        debug(2) << "custom_print: " << (void *)jit_context.handlers.custom_print << '\n'
                 << "custom_malloc: " << (void *)jit_context.handlers.custom_malloc << '\n'
                 << "custom_free: " << (void *)jit_context.handlers.custom_free << '\n'
                 << "custom_do_task: " << (void *)jit_context.handlers.custom_do_task << '\n'
                 << "custom_do_par_for: " << (void *)jit_context.handlers.custom_do_par_for << '\n'
                 << "custom_error: " << (void *)jit_context.handlers.custom_error << '\n'
                 << "custom_trace: " << (void *)jit_context.handlers.custom_trace << '\n';
    }

    void report_if_error(int exit_status) {
        // Only report the errors if no custom error handler was installed
        if (exit_status && !custom_error_handler) {
            std::string output = error_buffer.str();
            if (output.empty()) {
                output = ("The pipeline returned exit status " +
                          std::to_string(exit_status) +
                          " but halide_error was never called.\n");
            }
            halide_runtime_error << output;
            error_buffer.end = 0;
        }
    }

    void finalize(int exit_status) {
        report_if_error(exit_status);
        user_context_param.set_scalar((void *)nullptr); // Don't leave param hanging with pointer to stack.
    }
};

}  // namespace

// Make a vector of void *'s to pass to the jit call using the
// currently bound value for all of the params and image
// params.
vector<const void *> Pipeline::prepare_jit_call_arguments(BufferRefCollection &dst, const Target &target) {
    user_assert(defined()) << "Can't realize an undefined Pipeline\n";

    compile_jit(target);

    JITModule &compiled_module = contents->jit_module;
    internal_assert(compiled_module.argv_function());

    struct OutputBufferType {
        Function func;
        Type type;
        int dims;
    };
    vector<OutputBufferType> output_buffer_types;
    for (Function f : contents->outputs) {
        for (Type t : f.output_types()) {
            OutputBufferType obt = {f, t, f.dimensions()};
            output_buffer_types.push_back(obt);
        }
    }

    user_assert(output_buffer_types.size() == dst.size())
        << "Realization contains wrong number of Images (" << dst.size()
        << ") for realizing pipeline with " << output_buffer_types.size()
        << " outputs\n";

    // Check the type and dimensionality of the buffer
    for (size_t i = 0; i < dst.size(); i++) {
        Function func = output_buffer_types[i].func;
        int  dims = output_buffer_types[i].dims;
        Type type = output_buffer_types[i].type;
        user_assert(dst[i].dimensions() == dims)
            << "Can't realize Func \"" << func.name()
            << "\" into Buffer at " << (void *)dst[i].host_ptr()
            << " because Buffer is " << dst[i].dimensions()
            << "-dimensional, but Func \"" << func.name()
            << "\" is " << dims << "-dimensional.\n";
        user_assert(dst[i].type() == type)
            << "Can't realize Func \"" << func.name()
            << "\" into Buffer at " << (void *)dst[i].host_ptr()
            << " because Buffer has type " << Type(dst[i].type())
            << ", but Func \"" << func.name()
            << "\" has type " << type << ".\n";
    }

    // Come up with the void * arguments to pass to the argv function
    const vector<InferredArgument> &input_args = contents->inferred_args;
    vector<const void *> arg_values;

    // First the inputs
    for (InferredArgument arg : input_args) {
        if (arg.param.defined() && arg.param.is_buffer()) {
            // ImageParam arg
            BufferPtr buf = arg.param.get_buffer();
            if (buf.defined()) {
                arg_values.push_back(buf.raw_buffer());
            } else {
                // Unbound
                arg_values.push_back(nullptr);
            }
            debug(1) << "JIT input ImageParam argument ";
        } else if (arg.param.defined()) {
            arg_values.push_back(arg.param.get_scalar_address());
            debug(1) << "JIT input scalar argument ";
        } else {
            debug(1) << "JIT input Image argument ";
            internal_assert(arg.buffer.defined());
            arg_values.push_back(arg.buffer.raw_buffer());
        }
        const void *ptr = arg_values.back();
        debug(1) << arg.arg.name << " @ " << ptr << "\n";
    }

    // Then the outputs
    for (size_t i = 0; i < dst.size(); i++) {
        arg_values.push_back(dst[i].raw_buffer());
        const void *ptr = arg_values.back();
        debug(1) << "JIT output buffer @ " << ptr << "\n";
    }

    return arg_values;
}

std::vector<JITModule>
Pipeline::make_externs_jit_module(const Target &target,
                                  std::map<std::string, JITExtern> &externs_in_out) {
    std::vector<JITModule> result;

    // Externs that are Funcs get their own JITModule. All standalone functions are
    // held in a single JITModule at the end of the list (if there are any).
    JITModule free_standing_jit_externs;
    for (std::map<std::string, JITExtern>::iterator iter = externs_in_out.begin();
         iter != externs_in_out.end();
         iter++) {
        JITExtern &jit_extern(iter->second);
        if (iter->second.pipeline.defined()) {
            PipelineContents &pipeline_contents(*jit_extern.pipeline.contents);

            // Ensure that the pipeline is compiled.
            jit_extern.pipeline.compile_jit(target);

            free_standing_jit_externs.add_dependency(pipeline_contents.jit_module);
            free_standing_jit_externs.add_symbol_for_export(iter->first, pipeline_contents.jit_module.entrypoint_symbol());
            iter->second.c_function = pipeline_contents.jit_module.entrypoint_symbol().address;
            iter->second.signature.is_void_return = false;
            iter->second.signature.ret_type = Int(32);
            // Add the arguments to the compiled pipeline
            for (const InferredArgument &arg : pipeline_contents.inferred_args) {
                 ScalarOrBufferT arg_type_info;
                 arg_type_info.is_buffer = arg.arg.is_buffer();
                 if (!arg_type_info.is_buffer) {
                     arg_type_info.scalar_type = arg.arg.type;
                 }
                 iter->second.signature.arg_types.push_back(arg_type_info);
            }
            // Add the outputs of the pipeline
            for (size_t i = 0; i < pipeline_contents.outputs.size(); i++) {
                ScalarOrBufferT arg_type_info;
                arg_type_info.is_buffer = true;
                iter->second.signature.arg_types.push_back(arg_type_info);
            }
            iter->second.pipeline = Pipeline();
        } else {
            free_standing_jit_externs.add_extern_for_export(iter->first, jit_extern.signature, jit_extern.c_function);
        }
    }
    if (free_standing_jit_externs.compiled() || !free_standing_jit_externs.exports().empty()) {
        result.push_back(free_standing_jit_externs);
    }
    return result;
}

void Pipeline::realize(BufferRefCollection dst, const Target &t) {
    Target target = t;
    user_assert(defined()) << "Can't realize an undefined Pipeline\n";

    debug(2) << "Realizing Pipeline for " << target.to_string() << "\n";

    // If target is unspecified...
    if (target.os == Target::OSUnknown) {
        // If we've already jit-compiled for a specific target, use that.
        if (contents->jit_module.compiled()) {
            target = contents->jit_target;
        } else {
            // Otherwise get the target from the environment
            target = get_jit_target_from_environment();
        }
    }

    vector<const void *> args = prepare_jit_call_arguments(dst, target);

    for (size_t i = 0; i < contents->inferred_args.size(); i++) {
        const InferredArgument &arg = contents->inferred_args[i];
        const void *arg_value = args[i];
        if (arg.param.defined()) {
            user_assert(arg_value != nullptr)
                << "Can't realize a pipeline because ImageParam "
                << arg.param.name() << " is not bound to a Buffer\n";
        }
    }

    // We need to make a context for calling the jitted function to
    // carry the the set of custom handlers. Here's how handlers get
    // called when running jitted code:

    // There's a single shared module that includes runtime code like
    // posix_error_handler.cpp. This module is created the first time
    // you JIT something and is reused for all subsequent runs of
    // jitted code for any pipeline with the same target.

    // To handle events like printing, tracing, or errors, the jitted
    // code calls things like halide_error or halide_print in the
    // shared runtime, which in turn call global function pointer
    // variables in the shared runtime (e.g. halide_error_handler,
    // halide_custom_print). When the shared module is created, we set
    // those variables to point to the global handlers in
    // JITModule.cpp (e.g. error_handler_handler, print_handler).

    // Those global handlers use the user_context passed in to call
    // the right handler for this particular pipeline run. The
    // user_context is just a pointer to a JITUserContext, which is a
    // member of the JITFuncCallContext which we will declare now:

    JITFuncCallContext jit_context(jit_handlers(), contents->user_context_arg.param);

    // The handlers in the jit_context default to the default handlers
    // in the runtime of the shared module (e.g. halide_print_impl,
    // default_trace). As an example, here's what happens with a
    // halide_print call:

    // 1) Before the pipeline runs, when the single shared runtime
    // module is created, halide_custom_print in posix_print.cpp is
    // set to print_handler in JITModule.cpp

    // 2) When the jitted module is compiled, we tell llvm to resolve
    // calls to halide_print to the halide_print in the shared module
    // we made.

    // 3) The user calls realize(), and the jitted code calls
    // halide_print in the shared runtime.

    // 4) halide_print calls the function pointer halide_custom_print,
    // which is print_handler in JITModule.cpp

    // 5) print_handler casts the user_context to a JITUserContext,
    // then calls the function pointer member handlers.custom_print,
    // which is either halide_print_impl in the runtime, or some other
    // function set by Pipeline::set_custom_print.

    // Errors are slightly different, in that we always override the
    // default when jitting.  We instead use ErrorBuffer::handler
    // above (this was set in jit_context's constructor). When
    // jit-compiled code encounters an error, it calls this handler,
    // which just records the fact there was an error and what the
    // message was, then returns back into jitted code. The jitted
    // code cleans up and returns early with an exit code. We record
    // this exit status below, then pass it to jit_context.finalize at
    // the end of this function. If it's non-zero,
    // jit_context.finalize passes the recorded error message to
    // halide_runtime_error, which either calls abort() or throws an
    // exception.

    debug(2) << "Calling jitted function\n";
    int exit_status = contents->jit_module.argv_function()(&(args[0]));
    debug(2) << "Back from jitted function. Exit status was " << exit_status << "\n";

    // If we're profiling, report runtimes and reset profiler stats.
    if (target.has_feature(Target::Profile)) {
        JITModule::Symbol report_sym =
            contents->jit_module.find_symbol_by_name("halide_profiler_report");
        JITModule::Symbol reset_sym =
            contents->jit_module.find_symbol_by_name("halide_profiler_reset");
        if (report_sym.address && reset_sym.address) {
            void *uc = jit_context.user_context_param.get_scalar<void *>();
            void (*report_fn_ptr)(void *) = (void (*)(void *))(report_sym.address);
            report_fn_ptr(uc);

            void (*reset_fn_ptr)() = (void (*)())(reset_sym.address);
            reset_fn_ptr();
        }
    }

    jit_context.finalize(exit_status);
}

<<<<<<< HEAD
void Pipeline::infer_input_bounds(BufferRefCollection dst) {

=======
void Pipeline::infer_input_bounds(Realization dst) {
>>>>>>> 010fa69c
    Target target = get_jit_target_from_environment();

    vector<const void *> args = prepare_jit_call_arguments(dst, target);

    struct TrackedBuffer {
        // The query buffer, and a backup to check for changes.
        Buffer<> query, orig;
    };
    vector<TrackedBuffer> tracked_buffers(args.size());

    vector<size_t> query_indices;
    for (size_t i = 0; i < contents->inferred_args.size(); i++) {
        if (args[i] == nullptr) {
            query_indices.push_back(i);
            InferredArgument ia = contents->inferred_args[i];
            internal_assert(ia.param.defined() && ia.param.is_buffer());
            // Make some empty Buffers of the right dimensionality
            vector<int> initial_shape(ia.param.dimensions(), 0);
            tracked_buffers[i].query = Buffer<>(ia.param.type(), nullptr, initial_shape);
            tracked_buffers[i].orig = Buffer<>(ia.param.type(), nullptr, initial_shape);
            args[i] = tracked_buffers[i].query.raw_buffer();
        }
    }

    // No need to query if all the inputs are bound already.
    if (query_indices.empty()) {
        debug(1) << "All inputs are bound. No need for bounds inference\n";
        return;
    }

    JITFuncCallContext jit_context(jit_handlers(), contents->user_context_arg.param);

    int iter = 0;
    const int max_iters = 16;
    for (iter = 0; iter < max_iters; iter++) {
        // Make a copy of the buffers that might be mutated
        for (TrackedBuffer &tb : tracked_buffers) {
            // Make a copy of the buffer sizes, etc.
            tb.orig = tb.query;
        }

        Internal::debug(2) << "Calling jitted function\n";
        int exit_status = contents->jit_module.argv_function()(&(args[0]));
        jit_context.report_if_error(exit_status);
        Internal::debug(2) << "Back from jitted function\n";
        bool changed = false;

        // Check if there were any changes
        for (TrackedBuffer &tb : tracked_buffers) {
            for (int i = 0; i < tb.query.dimensions(); i++) {
                if (tb.query.dim(i).min() != tb.orig.dim(i).min() ||
                    tb.query.dim(i).extent() != tb.orig.dim(i).extent() ||
                    tb.query.dim(i).stride() != tb.orig.dim(i).stride()) {
                    changed = true;
                }
            }
        }
        if (!changed) {
            break;
        }
    }

    jit_context.finalize(0);

    user_assert(iter < max_iters)
        << "Inferring input bounds on Pipeline"
        << " didn't converge after " << max_iters
        << " iterations. There may be unsatisfiable constraints\n";

    debug(1) << "Bounds inference converged after " << iter << " iterations\n";

    // Now allocate the resulting buffers
    for (size_t i : query_indices) {
        InferredArgument ia = contents->inferred_args[i];
        internal_assert(!ia.param.get_buffer().defined());

        // Allocate enough memory with the right type and dimensionality.
        tracked_buffers[i].query.allocate();

        // Bind this parameter to this buffer
        ia.param.set_buffer(tracked_buffers[i].query);
    }
}

void Pipeline::infer_input_bounds(int x_size, int y_size, int z_size, int w_size) {
    user_assert(defined()) << "Can't infer input bounds on an undefined Pipeline.\n";

    vector<int> size;
    if (x_size) size.push_back(x_size);
    if (y_size) size.push_back(y_size);
    if (z_size) size.push_back(z_size);
    if (w_size) size.push_back(w_size);

    vector<Buffer<>> bufs;
    for (Type t : contents->outputs[0].output_types()) {
        bufs.emplace_back(t, size);
    }
    Realization r(bufs);
    infer_input_bounds(r);
}

void Pipeline::invalidate_cache() {
    if (defined()) {
        contents->invalidate_cache();
    }
}

JITExtern::JITExtern(Pipeline pipeline)
    : pipeline(pipeline), c_function(nullptr) {
}

JITExtern::JITExtern(Func func)
    : pipeline(func), c_function(nullptr) {
}

}  // namespace Halide<|MERGE_RESOLUTION|>--- conflicted
+++ resolved
@@ -1165,12 +1165,8 @@
     jit_context.finalize(exit_status);
 }
 
-<<<<<<< HEAD
 void Pipeline::infer_input_bounds(BufferRefCollection dst) {
 
-=======
-void Pipeline::infer_input_bounds(Realization dst) {
->>>>>>> 010fa69c
     Target target = get_jit_target_from_environment();
 
     vector<const void *> args = prepare_jit_call_arguments(dst, target);
