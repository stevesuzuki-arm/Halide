--- conflicted
+++ resolved
@@ -572,12 +572,6 @@
     const Module &old_module = contents->module;
     if (!old_module.functions().empty() &&
         old_module.target() == target) {
-<<<<<<< HEAD
-        internal_assert(old_module.functions().size() == 1);
-        // We can avoid relowering and just reuse the body from the
-        // old module.
-        body = old_module.functions().front().body;
-=======
         // We can avoid relowering and just reuse the private body
         // from the old module.
         for (const LoweredFunc &fn : old_module.functions()) {
@@ -586,7 +580,6 @@
                 break;
             }
         }
->>>>>>> 527dc5d0
         debug(2) << "Reusing old module\n";
     }
 
@@ -599,12 +592,6 @@
         body = lower(contents->outputs, fn_name, target, custom_passes);
     }
 
-<<<<<<< HEAD
-    std::vector<std::string> namespaces;
-    std::string simple_new_fn_name = extract_namespaces(new_fn_name, namespaces);
-
-=======
->>>>>>> 527dc5d0
     // Get all the arguments/global images referenced in this function.
     vector<Argument> public_args = build_public_args(args, target);
 
