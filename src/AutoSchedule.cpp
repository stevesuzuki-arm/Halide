--- conflicted
+++ resolved
@@ -3389,30 +3389,4 @@
 
 }  // namespace Internal
 
-<<<<<<< HEAD
-MachineParams MachineParams::generic() {
-    std::string params = Internal::get_env_variable("HL_MACHINE_PARAMS");
-    if (params.empty()) {
-        return MachineParams(32, 24000000, 160);
-    } else {
-        return MachineParams(params);
-    }
-}
-
-std::string MachineParams::to_string() const {
-    std::ostringstream o;
-    o << parallelism << "," << last_level_cache_size << "," << balance;
-    return o.str();
-}
-
-MachineParams::MachineParams(const std::string &s) {
-    std::vector<std::string> v = Internal::split_string(s, ",");
-    user_assert(v.size() == 3) << "Unable to parse MachineParams: " << s;
-    parallelism = std::atoi(v[0].c_str());
-    last_level_cache_size = std::atoll(v[1].c_str());
-    balance = std::atof(v[2].c_str());
-}
-
-=======
->>>>>>> 18304a75
 }  // namespace Halide