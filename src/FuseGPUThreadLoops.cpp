--- conflicted
+++ resolved
@@ -5,6 +5,7 @@
 #include "Bounds.h"
 #include "CSE.h"
 #include "CodeGen_GPU_Dev.h"
+#include "CompilerLogger.h"
 #include "ExprUsesVar.h"
 #include "FuseGPUThreadLoops.h"
 #include "IR.h"
@@ -96,13 +97,8 @@
     void found_block_for(int dim, const string &name, Expr extent) {
         internal_assert(dim >= 0 && dim < 4);
         internal_assert(!block_count[dim].defined());
-<<<<<<< HEAD
-        block_count[dim] = extent;
+        block_count[dim] = std::move(extent);
         block_var_name_[dim] = name;
-=======
-        block_count[dim] = std::move(extent);
-        block_var_name[dim] = name;
->>>>>>> 36c31542
     }
 
     void visit(const For *op) override {
@@ -370,7 +366,7 @@
         vector<SharedAllocation> old;
         old.swap(allocations);
 
-        // Any any preamble
+        // And any preamble
         Stmt old_preamble = host_side_preamble;
         host_side_preamble = Stmt();
 
@@ -395,6 +391,9 @@
                         << "Shared allocation for " << s.name
                         << " has a size that is non-monontonic in the gpu block variable " << op->name
                         << ": " << s.size << "\n";
+                    if (get_compiler_logger()) {
+                        get_compiler_logger()->record_non_monotonic_loop_var(op->name, s.size);
+                    }
                     precompute_allocation_size(s);
                 } else {
                     auto interval_bounds = bounds_of_expr_in_scope(s.size, scope);
@@ -453,7 +452,6 @@
         }
     }
 
-<<<<<<< HEAD
     Stmt visit(const IfThenElse *op) override {
         Expr condition = mutate(op->condition);
         Stmt before_preamble = host_side_preamble;
@@ -477,8 +475,6 @@
         return IfThenElse::make(condition, then_case, else_case);
     }
 
-=======
->>>>>>> 36c31542
     int alloc_node_counter = 0;
 
     Stmt visit(const Allocate *op) override {
@@ -601,11 +597,8 @@
         Expr value = mutate(op->value);
 
         // Set aside the allocations we've found so far.
-<<<<<<< HEAD
         Stmt old_preamble = host_side_preamble;
         host_side_preamble = Stmt();
-=======
->>>>>>> 36c31542
         vector<SharedAllocation> old;
         old.swap(allocations);
 
@@ -613,7 +606,6 @@
 
         // Wrap let expression for any allocations found within
         for (SharedAllocation &s : allocations) {
-<<<<<<< HEAD
             if (expr_uses_var(s.size, op->name) && !s.size_computed_on_host) {
                 s.size = Let::make(op->name, op->value, s.size);
                 s.size = simplify(s.size);
@@ -630,11 +622,6 @@
                 host_side_preamble = Block::make(old_preamble, host_side_preamble);
             } else {
                 host_side_preamble = old_preamble;
-=======
-            if (expr_uses_var(s.size, op->name)) {
-                s.size = Let::make(op->name, op->value, s.size);
-                s.size = simplify(s.size);
->>>>>>> 36c31542
             }
         }
 
@@ -848,25 +835,6 @@
                 total_size_bytes /= max_type_bytes;
                 total_size_bytes *= max_type_bytes;
 
-<<<<<<< HEAD
-=======
-                // Remove any dependence on the block vars by taking a max
-                {
-                    Scope<Interval> scope;
-                    for (int d = 0; d < bs.blocks_dimensions(); d++) {
-                        scope.push(bs.block_var(d).as<Variable>()->name,
-                                   Interval(0, bs.num_blocks(d) - 1));
-                    }
-                    total_size_bytes = simplify(total_size_bytes);
-                    Interval in = bounds_of_expr_in_scope(total_size_bytes, scope);
-                    internal_assert(in.has_upper_bound())
-                        << memory_type
-                        << " memory used by GPU kernel varies with the block index in an unbounded way: "
-                        << total_size_bytes << "\n";
-                    total_size_bytes = in.max;
-                }
-
->>>>>>> 36c31542
                 const string &prefix = name_for_memory_type(memory_type);
                 const string total_size_bytes_name = prefix + ".size";
                 Expr total_size_bytes_var = Variable::make(Int(32), total_size_bytes_name);
@@ -979,40 +947,7 @@
                                buffer, "halide_device_free_as_destructor");
         }
 
-<<<<<<< HEAD
         s = compute_shared_memory_sizes_on_host(s);
-=======
-        Expr total_size = heap_bytes_per_block;
-        for (int d = 0; d < bs.blocks_dimensions(); d++) {
-            total_size *= bs.num_blocks(d);
-        }
-
-        Expr device_interface = make_device_interface_call(device_api);
-        string buffer_name = heap_name + ".buffer";
-        Expr buffer_var = Variable::make(type_of<halide_buffer_t *>(), buffer_name);
-
-        BufferBuilder builder;
-        builder.mins.emplace_back(0);
-        builder.extents.push_back(total_size);
-        builder.strides.emplace_back(1);
-        builder.type = UInt(8);
-        builder.dimensions = 1;
-        Expr buffer = builder.build();
-
-        Expr allocate_heap_call = Call::make(Int(32), "halide_device_malloc",
-                                             {buffer_var, device_interface}, Call::Extern);
-        string allocate_heap_result_var_name = unique_name('t');
-        Expr allocate_heap_result_var = Variable::make(Int(32), allocate_heap_result_var_name);
-        Stmt check_allocated =
-            AssertStmt::make(allocate_heap_result_var == 0, allocate_heap_result_var);
-        Expr device_field = Call::make(Handle(), Call::buffer_get_device, {buffer_var}, Call::Extern);
-        s = LetStmt::make(heap_name, device_field, s);
-        s = Block::make(check_allocated, s);
-        s = LetStmt::make(allocate_heap_result_var_name, allocate_heap_call, s);
-        s = Allocate::make(buffer_name, UInt(8),
-                           MemoryType::Auto, {}, const_true(), s,
-                           buffer, "halide_device_free_as_destructor");
->>>>>>> 36c31542
 
         return s;
     }
