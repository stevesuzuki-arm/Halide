#include <iostream>
#include <string>

#include "Target.h"
#include "Debug.h"
#include "Error.h"
#include "LLVM_Headers.h"
#include "Util.h"

#if defined(__powerpc__) && defined(__linux__)
// This uses elf.h and must be included after "LLVM_Headers.h", which
// uses llvm/support/Elf.h.
#include <sys/auxv.h>
#endif

namespace Halide {

using std::string;
using std::vector;

namespace {
#if defined(__x86_64__) || defined(__i386__)

#ifdef _MSC_VER
static void cpuid(int info[4], int infoType, int extra) {
    __cpuidex(info, infoType, extra);
}

#else
// CPU feature detection code taken from ispc
// (https://github.com/ispc/ispc/blob/master/builtins/dispatch.ll)

#ifdef _LP64
static void cpuid(int info[4], int infoType, int extra) {
    __asm__ __volatile__ (
        "cpuid                 \n\t"
        : "=a" (info[0]), "=b" (info[1]), "=c" (info[2]), "=d" (info[3])
        : "0" (infoType), "2" (extra));
}
#else
static void cpuid(int info[4], int infoType, int extra) {
    // We save %ebx in case it's the PIC register
    __asm__ __volatile__ (
        "mov{l}\t{%%}ebx, %1  \n\t"
        "cpuid                 \n\t"
        "xchg{l}\t{%%}ebx, %1  \n\t"
        : "=a" (info[0]), "=r" (info[1]), "=c" (info[2]), "=d" (info[3])
        : "0" (infoType), "2" (extra));
}
#endif
#endif
#endif
}

Target get_host_target() {
    Target::OS os = Target::OSUnknown;
    #ifdef __linux__
    os = Target::Linux;
    #endif
    #ifdef _MSC_VER
    os = Target::Windows;
    #endif
    #ifdef __APPLE__
    os = Target::OSX;
    #endif

    bool use_64_bits = (sizeof(size_t) == 8);
    int bits = use_64_bits ? 64 : 32;

    #if __mips__ || __mips || __MIPS__
    Target::Arch arch = Target::MIPS;
    return Target(os, arch, bits);
    #else
    #ifdef __arm__
    Target::Arch arch = Target::ARM;
    return Target(os, arch, bits);
    #else
    #if defined(__powerpc__) && defined(__linux__)
    Target::Arch arch = Target::POWERPC;

    unsigned long hwcap = getauxval(AT_HWCAP);
    unsigned long hwcap2 = getauxval(AT_HWCAP2);
    bool have_altivec = (hwcap & PPC_FEATURE_HAS_ALTIVEC) != 0;
    bool have_vsx     = (hwcap & PPC_FEATURE_HAS_VSX) != 0;
    bool arch_2_07    = (hwcap2 & PPC_FEATURE2_ARCH_2_07) != 0;

    user_assert(have_altivec)
        << "The POWERPC backend assumes at least AltiVec support. This machine does not appear to have AltiVec.\n";

    std::vector<Target::Feature> initial_features;
    if (have_vsx)     initial_features.push_back(Target::VSX);
    if (arch_2_07)    initial_features.push_back(Target::POWER_ARCH_2_07);

    return Target(os, arch, bits, initial_features);
#else

    Target::Arch arch = Target::X86;

    int info[4];
    cpuid(info, 1, 0);
    bool have_sse41 = info[2] & (1 << 19);
    bool have_sse2 = info[3] & (1 << 26);
    bool have_avx = info[2] & (1 << 28);
    bool have_f16c = info[2] & (1 << 29);
    bool have_rdrand = info[2] & (1 << 30);
    bool have_fma = info[2] & (1 << 12);

    user_assert(have_sse2)
        << "The x86 backend assumes at least sse2 support. This machine does not appear to have sse2.\n"
        << "cpuid returned: "
        << std::hex << info[0]
        << ", " << info[1]
        << ", " << info[2]
        << ", " << info[3]
        << std::dec << "\n";

    std::vector<Target::Feature> initial_features;
    if (have_sse41) initial_features.push_back(Target::SSE41);
    if (have_avx)   initial_features.push_back(Target::AVX);
    if (have_f16c)  initial_features.push_back(Target::F16C);
    if (have_fma)   initial_features.push_back(Target::FMA);

    if (use_64_bits && have_avx && have_f16c && have_rdrand) {
        // So far, so good.  AVX2?
        // Call cpuid with eax=7, ecx=0
        int info2[4];
        cpuid(info2, 7, 0);
        bool have_avx2 = info[1] & (1 << 5);
        if (have_avx2) {
            initial_features.push_back(Target::AVX2);
        }
    }

    return Target(os, arch, bits, initial_features);
#endif
#endif
#endif
}

namespace {
string get_env(const char *name) {
#ifdef _WIN32
    char buf[128];
    size_t read = 0;
    getenv_s(&read, buf, name);
    if (read) {
        return string(buf);
    } else {
        return "";
    }
#else
    char *buf = getenv(name);
    if (buf) {
        return string(buf);
    } else {
        return "";
    }
#endif
}

const std::map<std::string, Target::OS> os_name_map = {
    {"os_unknown", Target::OSUnknown},
    {"linux", Target::Linux},
    {"windows", Target::Windows},
    {"osx", Target::OSX},
    {"android", Target::Android},
    {"ios", Target::IOS},
    {"nacl", Target::NaCl},
};

bool lookup_os(const std::string &tok, Target::OS &result) {
    auto os_iter = os_name_map.find(tok);
    if (os_iter != os_name_map.end()) {
        result = os_iter->second;
        return true;
    }
    return false;
}

const std::map<std::string, Target::Arch> arch_name_map = {
    {"arch_unknown", Target::ArchUnknown},
    {"x86", Target::X86},
    {"arm", Target::ARM},
    {"pnacl", Target::PNaCl},
    {"mips", Target::MIPS},
};

bool lookup_arch(const std::string &tok, Target::Arch &result) {
    auto arch_iter = arch_name_map.find(tok);
    if (arch_iter != arch_name_map.end()) {
        result = arch_iter->second;
        return true;
    }
    return false;
}

const std::map<std::string, Target::Feature> feature_name_map = {
    {"jit", Target::JIT},
    {"debug", Target::Debug},
    {"no_asserts", Target::NoAsserts},
    {"no_bounds_query", Target::NoBoundsQuery},
    {"sse41", Target::SSE41},
    {"avx", Target::AVX},
    {"avx2", Target::AVX2},
    {"fma", Target::FMA},
    {"fma4", Target::FMA4},
    {"f16c", Target::F16C},
    {"armv7s", Target::ARMv7s},
    {"no_neon", Target::NoNEON},
    {"cuda", Target::CUDA},
    {"cuda_capability_30", Target::CUDACapability30},
    {"cuda_capability_32", Target::CUDACapability32},
    {"cuda_capability_35", Target::CUDACapability35},
    {"cuda_capability_50", Target::CUDACapability50},
    {"opencl", Target::OpenCL},
    {"cl_doubles", Target::CLDoubles},
    {"opengl", Target::OpenGL},
    {"openglcompute", Target::OpenGLCompute},
    {"renderscript", Target::Renderscript},
    {"user_context", Target::UserContext},
    {"register_metadata", Target::RegisterMetadata},
    {"matlab", Target::Matlab},
    {"profile", Target::Profile},
    {"no_runtime", Target::NoRuntime},
    {"metal", Target::Metal},
};

bool lookup_feature(const std::string &tok, Target::Feature &result) {
    auto feature_iter = feature_name_map.find(tok);
    if (feature_iter != feature_name_map.end()) {
        result = feature_iter->second;
        return true;
    }
    return false;
}

} // End anonymous namespace

Target get_target_from_environment() {
    string target = get_env("HL_TARGET");
    if (target.empty()) {
        return get_host_target();
    } else {
        return parse_target_string(target);
    }
}

Target get_jit_target_from_environment() {
    Target host = get_host_target();
    host.set_feature(Target::JIT);
    string target = get_env("HL_JIT_TARGET");
    if (target.empty()) {
        return host;
    } else {
        Target t = parse_target_string(target);
        t.set_feature(Target::JIT);
        user_assert(t.os == host.os && t.arch == host.arch && t.bits == host.bits)
            << "HL_JIT_TARGET must match the host OS, architecture, and bit width.\n"
            << "HL_JIT_TARGET was " << target << ". "
            << "Host is " << host.to_string() << ".\n";
        return t;
    }
}

Target parse_target_string(const std::string &target) {
    Target host = get_host_target();

    if (target.empty()) {
        // If nothing is specified, use the host target.
        return host;
    }

    // Default to the host OS and architecture.
    Target t;
    t.os = host.os;
    t.arch = host.arch;
    t.bits = host.bits;

    if (!t.merge_string(target)) {
        const char *separator = "";
        std::string architectures;
        for (auto const &arch_entry : arch_name_map) {
            architectures += separator + arch_entry.first;
            separator = ", ";
        }
        separator = "";
        std::string oses;
        for (auto os_entry : os_name_map) {
            oses += separator + os_entry.first;
            separator = ", ";
        }
        separator = "";
        // Format the features to go one feature over 70 characters per line,
        // assume the first line starts with "Features are ".
        int line_char_start = -(int)sizeof("Features are");
        std::string features;
        for (auto feature_entry : feature_name_map) {
            features += separator + feature_entry.first;
            if (features.length() - line_char_start > 70) {
                separator = "\n";
                line_char_start = features.length();
            } else {
                separator = ", ";
            }
        }
        user_error << "Did not understand HL_TARGET=" << target << "\n"
                   << "Expected format is arch-os-feature1-feature2-...\n"
                   << "Where arch is " << architectures << " .\n"
                   << "Os is " << oses << " .\n"
                   << "If arch or os are omitted, they default to the host.\n"
                   << "Features are " << features << " .\n"
                   << "HL_TARGET can also begin with \"host\", which sets the "
                   << "host's architecture, os, and feature set, with the "
                   << "exception of the GPU runtimes, which default to off.\n"
                   << "On this platform, the host target is: " << host.to_string() << "\n";
    }

    return t;
}

bool Target::merge_string(const std::string &target) {
    string rest = target;
    vector<string> tokens;
    size_t first_dash;
    while ((first_dash = rest.find('-')) != string::npos) {
        //Internal::debug(0) << first_dash << ", " << rest << "\n";
        tokens.push_back(rest.substr(0, first_dash));
        rest = rest.substr(first_dash + 1);
    }
    tokens.push_back(rest);

    bool os_specified = false, arch_specified = false, bits_specified = false;

    for (size_t i = 0; i < tokens.size(); i++) {
        const string &tok = tokens[i];
<<<<<<< HEAD
        if (tok == "x86") {
            arch = Target::X86;
            is_arch = true;
        } else if (tok == "arm") {
            arch = Target::ARM;
            is_arch = true;
        } else if (tok == "pnacl") {
            arch = Target::PNaCl;
            is_arch = true;
        } else if (tok == "mips") {
            arch = Target::MIPS;
            is_arch = true;
        } else if (tok == "powerpc") {
            arch = Target::POWERPC;
            is_arch = true;
        } else if (tok == "32") {
            bits = 32;
            is_bits = true;
        } else if (tok == "64") {
            bits = 64;
            is_bits = true;
        } else if (tok == "linux") {
            os = Target::Linux;
            is_os = true;
        } else if (tok == "windows") {
            os = Target::Windows;
            is_os = true;
        } else if (tok == "nacl") {
            os = Target::NaCl;
            is_os = true;
        } else if (tok == "osx") {
            os = Target::OSX;
            is_os = true;
        } else if (tok == "android") {
            os = Target::Android;
            is_os = true;
        } else if (tok == "ios") {
            os = Target::IOS;
            is_os = true;
        } else if (tok == "host") {
=======
        Target::Feature feature;

        if (tok == "host") {
>>>>>>> 82c7f1be
            if (i > 0) {
                // "host" is now only allowed as the first token.
                return false;
            }
            *this = get_host_target();
<<<<<<< HEAD
            is_os = true;
            is_arch = true;
            is_bits = true;
        } else if (tok == "jit") {
            set_feature(Target::JIT);
        } else if (tok == "sse41") {
            set_feature(Target::SSE41);
        } else if (tok == "avx") {
            set_features({Target::SSE41, Target::AVX});
        } else if (tok == "avx2") {
            set_features({Target::SSE41, Target::AVX, Target::AVX2});
        } else if (tok == "armv7s") {
            set_feature(Target::ARMv7s);
        } else if (tok == "no_neon") {
            set_feature(Target::NoNEON);
        } else if (tok == "vsx") {
            set_feature(Target::VSX);
        } else if (tok == "power_arch_2_07") {
            set_feature(Target::POWER_ARCH_2_07);
        } else if (tok == "cuda") {
            set_feature(Target::CUDA);
        } else if (tok == "ptx") {
            user_error << "The 'ptx' target feature flag is deprecated, use 'cuda' instead\n";
        } else if (tok == "cuda_capability_30") {
            set_features({Target::CUDA, Target::CUDACapability30});
        } else if (tok == "cuda_capability_32") {
            set_features({Target::CUDA, Target::CUDACapability32});
        } else if (tok == "cuda_capability_35") {
            set_features({Target::CUDA, Target::CUDACapability35});
        } else if (tok == "cuda_capability_50") {
            set_features({Target::CUDA, Target::CUDACapability50});
        } else if (tok == "opencl") {
            set_feature(Target::OpenCL);
        } else if (tok == "metal") {
            set_feature(Target::Metal);
        } else if (tok == "debug" || tok == "gpu_debug") {
            set_feature(Target::Debug);
        } else if (tok == "opengl") {
            set_feature(Target::OpenGL);
        } else if (tok == "openglcompute") {
            set_feature(Target::OpenGLCompute);
        } else if (tok == "renderscript") {
            set_feature(Target::Renderscript);
        } else if (tok == "user_context") {
            set_feature(Target::UserContext);
        } else if (tok == "register_metadata") {
            set_feature(Target::RegisterMetadata);
        } else if (tok == "no_asserts") {
            set_feature(Target::NoAsserts);
        } else if (tok == "no_bounds_query") {
            set_feature(Target::NoBoundsQuery);
        } else if (tok == "cl_doubles") {
            set_feature(Target::CLDoubles);
        } else if (tok == "fma") {
            set_features({Target::FMA, Target::SSE41, Target::AVX});
        } else if (tok == "fma4") {
            set_features({Target::FMA4, Target::SSE41, Target::AVX});
        } else if (tok == "f16c") {
            set_features({Target::F16C, Target::SSE41, Target::AVX});
        } else if (tok == "matlab") {
            set_feature(Target::Matlab);
        } else if (tok == "profile") {
            set_feature(Target::Profile);
        } else if (tok == "no_runtime") {
            set_feature(Target::NoRuntime);
        } else {
            return false;
        }

        if (is_os) {
            if (os_specified) {
=======
        } else if (tok == "32" || tok == "64") {
            if (bits_specified) {
>>>>>>> 82c7f1be
                return false;
            }
            bits_specified = true;
            bits = std::stoi(tok);
        } else if (lookup_arch(tok, arch)) {
            if (arch_specified) {
                return false;
            }
            arch_specified = true;
        } else if (lookup_os(tok, os)) {
            if (os_specified) {
                return false;
            }
            os_specified = true;
        } else if (lookup_feature(tok, feature)) {
            set_feature(feature);
        } else {
            return false;
        }
    }

    if (arch_specified && !bits_specified) {
        return false;
    }

    // If arch is PNaCl, require explicit setting of os and bits as well.
    if (arch_specified && arch == Target::PNaCl) {
        if (!os_specified || os != Target::NaCl) {
            return false;
        }
        if (!bits_specified || bits != 32) {
            return false;
        }
    }

    return true;
}

std::string Target::to_string() const {
<<<<<<< HEAD
    const char* const arch_names[] = {
        "arch_unknown", "x86", "arm", "pnacl", "mips", "powerpc",
    };
    const char* const os_names[] = {
        "os_unknown", "linux", "windows", "osx", "android", "ios", "nacl"
    };
    // The contents of this array must match Target::Features.
    const char* const feature_names[] = {
        "jit", "debug", "no_asserts", "no_bounds_query",
        "sse41", "avx", "avx2", "fma", "fma4", "f16c",
        "armv7s", "no_neon", "vsx", "power_arch_2_07",
        "cuda", "cuda_capability_30", "cuda_capability_32", "cuda_capability_35", "cuda_capability_50",
        "opencl", "cl_doubles",
        "opengl", "openglcompute", "renderscript",
        "user_context",
        "register_metadata",
        "matlab",
        "profile",
        "no_runtime",
        "metal"
    };
    internal_assert(sizeof(feature_names) / sizeof(feature_names[0]) == FeatureEnd);
    string result = string(arch_names[arch])
        + "-" + std::to_string(bits)
        + "-" + string(os_names[os]);
    for (size_t i = 0; i < FeatureEnd; ++i) {
        if (has_feature(static_cast<Feature>(i))) {
            result += "-" + string(feature_names[i]);
=======
    string result;
    for (auto const &arch_entry : arch_name_map) {
        if (arch_entry.second == arch) {
            result += arch_entry.first;
            break;
        }
    }
    result += "-" + std::to_string(bits);
    for (auto const &os_entry : os_name_map) {
        if (os_entry.second == os) {
            result += "-" + os_entry.first;
            break;
        }
    }
    for (auto const &feature_entry : feature_name_map) {
        if (has_feature(feature_entry.second)) {
            result += "-" + feature_entry.first;
>>>>>>> 82c7f1be
        }
    }
    return result;
}

namespace Internal{ 

EXPORT void target_test() {
    Target t;
    for (auto const &feature : feature_name_map) {
        t.set_feature(feature.second);
    }
    for (int i = 0; i < (int)(Target::FeatureEnd); i++) {
        internal_assert(t.has_feature((Target::Feature)i)) << "Feature " << i << " not in feature_names_map.\n";
    }
    std::cout << "Target test passed" << std::endl;
}


}

}<|MERGE_RESOLUTION|>--- conflicted
+++ resolved
@@ -183,6 +183,7 @@
     {"arm", Target::ARM},
     {"pnacl", Target::PNaCl},
     {"mips", Target::MIPS},
+    {"powerpc", Target::POWERPC},
 };
 
 bool lookup_arch(const std::string &tok, Target::Arch &result) {
@@ -207,6 +208,8 @@
     {"f16c", Target::F16C},
     {"armv7s", Target::ARMv7s},
     {"no_neon", Target::NoNEON},
+    {"vsx", Target::VSX},
+    {"power_arch_2_07", Target::POWER_ARCH_2_07},
     {"cuda", Target::CUDA},
     {"cuda_capability_30", Target::CUDACapability30},
     {"cuda_capability_32", Target::CUDACapability32},
@@ -333,133 +336,16 @@
 
     for (size_t i = 0; i < tokens.size(); i++) {
         const string &tok = tokens[i];
-<<<<<<< HEAD
-        if (tok == "x86") {
-            arch = Target::X86;
-            is_arch = true;
-        } else if (tok == "arm") {
-            arch = Target::ARM;
-            is_arch = true;
-        } else if (tok == "pnacl") {
-            arch = Target::PNaCl;
-            is_arch = true;
-        } else if (tok == "mips") {
-            arch = Target::MIPS;
-            is_arch = true;
-        } else if (tok == "powerpc") {
-            arch = Target::POWERPC;
-            is_arch = true;
-        } else if (tok == "32") {
-            bits = 32;
-            is_bits = true;
-        } else if (tok == "64") {
-            bits = 64;
-            is_bits = true;
-        } else if (tok == "linux") {
-            os = Target::Linux;
-            is_os = true;
-        } else if (tok == "windows") {
-            os = Target::Windows;
-            is_os = true;
-        } else if (tok == "nacl") {
-            os = Target::NaCl;
-            is_os = true;
-        } else if (tok == "osx") {
-            os = Target::OSX;
-            is_os = true;
-        } else if (tok == "android") {
-            os = Target::Android;
-            is_os = true;
-        } else if (tok == "ios") {
-            os = Target::IOS;
-            is_os = true;
-        } else if (tok == "host") {
-=======
         Target::Feature feature;
 
         if (tok == "host") {
->>>>>>> 82c7f1be
             if (i > 0) {
                 // "host" is now only allowed as the first token.
                 return false;
             }
             *this = get_host_target();
-<<<<<<< HEAD
-            is_os = true;
-            is_arch = true;
-            is_bits = true;
-        } else if (tok == "jit") {
-            set_feature(Target::JIT);
-        } else if (tok == "sse41") {
-            set_feature(Target::SSE41);
-        } else if (tok == "avx") {
-            set_features({Target::SSE41, Target::AVX});
-        } else if (tok == "avx2") {
-            set_features({Target::SSE41, Target::AVX, Target::AVX2});
-        } else if (tok == "armv7s") {
-            set_feature(Target::ARMv7s);
-        } else if (tok == "no_neon") {
-            set_feature(Target::NoNEON);
-        } else if (tok == "vsx") {
-            set_feature(Target::VSX);
-        } else if (tok == "power_arch_2_07") {
-            set_feature(Target::POWER_ARCH_2_07);
-        } else if (tok == "cuda") {
-            set_feature(Target::CUDA);
-        } else if (tok == "ptx") {
-            user_error << "The 'ptx' target feature flag is deprecated, use 'cuda' instead\n";
-        } else if (tok == "cuda_capability_30") {
-            set_features({Target::CUDA, Target::CUDACapability30});
-        } else if (tok == "cuda_capability_32") {
-            set_features({Target::CUDA, Target::CUDACapability32});
-        } else if (tok == "cuda_capability_35") {
-            set_features({Target::CUDA, Target::CUDACapability35});
-        } else if (tok == "cuda_capability_50") {
-            set_features({Target::CUDA, Target::CUDACapability50});
-        } else if (tok == "opencl") {
-            set_feature(Target::OpenCL);
-        } else if (tok == "metal") {
-            set_feature(Target::Metal);
-        } else if (tok == "debug" || tok == "gpu_debug") {
-            set_feature(Target::Debug);
-        } else if (tok == "opengl") {
-            set_feature(Target::OpenGL);
-        } else if (tok == "openglcompute") {
-            set_feature(Target::OpenGLCompute);
-        } else if (tok == "renderscript") {
-            set_feature(Target::Renderscript);
-        } else if (tok == "user_context") {
-            set_feature(Target::UserContext);
-        } else if (tok == "register_metadata") {
-            set_feature(Target::RegisterMetadata);
-        } else if (tok == "no_asserts") {
-            set_feature(Target::NoAsserts);
-        } else if (tok == "no_bounds_query") {
-            set_feature(Target::NoBoundsQuery);
-        } else if (tok == "cl_doubles") {
-            set_feature(Target::CLDoubles);
-        } else if (tok == "fma") {
-            set_features({Target::FMA, Target::SSE41, Target::AVX});
-        } else if (tok == "fma4") {
-            set_features({Target::FMA4, Target::SSE41, Target::AVX});
-        } else if (tok == "f16c") {
-            set_features({Target::F16C, Target::SSE41, Target::AVX});
-        } else if (tok == "matlab") {
-            set_feature(Target::Matlab);
-        } else if (tok == "profile") {
-            set_feature(Target::Profile);
-        } else if (tok == "no_runtime") {
-            set_feature(Target::NoRuntime);
-        } else {
-            return false;
-        }
-
-        if (is_os) {
-            if (os_specified) {
-=======
         } else if (tok == "32" || tok == "64") {
             if (bits_specified) {
->>>>>>> 82c7f1be
                 return false;
             }
             bits_specified = true;
@@ -499,36 +385,6 @@
 }
 
 std::string Target::to_string() const {
-<<<<<<< HEAD
-    const char* const arch_names[] = {
-        "arch_unknown", "x86", "arm", "pnacl", "mips", "powerpc",
-    };
-    const char* const os_names[] = {
-        "os_unknown", "linux", "windows", "osx", "android", "ios", "nacl"
-    };
-    // The contents of this array must match Target::Features.
-    const char* const feature_names[] = {
-        "jit", "debug", "no_asserts", "no_bounds_query",
-        "sse41", "avx", "avx2", "fma", "fma4", "f16c",
-        "armv7s", "no_neon", "vsx", "power_arch_2_07",
-        "cuda", "cuda_capability_30", "cuda_capability_32", "cuda_capability_35", "cuda_capability_50",
-        "opencl", "cl_doubles",
-        "opengl", "openglcompute", "renderscript",
-        "user_context",
-        "register_metadata",
-        "matlab",
-        "profile",
-        "no_runtime",
-        "metal"
-    };
-    internal_assert(sizeof(feature_names) / sizeof(feature_names[0]) == FeatureEnd);
-    string result = string(arch_names[arch])
-        + "-" + std::to_string(bits)
-        + "-" + string(os_names[os]);
-    for (size_t i = 0; i < FeatureEnd; ++i) {
-        if (has_feature(static_cast<Feature>(i))) {
-            result += "-" + string(feature_names[i]);
-=======
     string result;
     for (auto const &arch_entry : arch_name_map) {
         if (arch_entry.second == arch) {
@@ -546,7 +402,6 @@
     for (auto const &feature_entry : feature_name_map) {
         if (has_feature(feature_entry.second)) {
             result += "-" + feature_entry.first;
->>>>>>> 82c7f1be
         }
     }
     return result;
