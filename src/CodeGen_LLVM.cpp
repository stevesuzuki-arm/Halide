#include <iostream>
#include <limits>
#include <sstream>
#include <mutex>

#include "CodeGen_LLVM.h"
#include "CodeGen_ARM.h"
#include "CodeGen_GPU_Host.h"
#include "CodeGen_Hexagon.h"
#include "CodeGen_Internal.h"
#include "CodeGen_MIPS.h"
#include "CodeGen_PowerPC.h"
#include "CodeGen_X86.h"
#include "CPlusPlusMangle.h"
#include "CSE.h"
#include "Debug.h"
#include "Deinterleave.h"
#include "IntegerDivisionTable.h"
#include "IRPrinter.h"
#include "IROperator.h"
#include "JITModule.h"
#include "Lerp.h"
#include "LLVM_Headers.h"
#include "LLVM_Runtime_Linker.h"
#include "MatlabWrapper.h"
#include "Simplify.h"
#include "Util.h"

#if !(__cplusplus > 199711L || _MSC_VER >= 1800)

// VS2013 isn't fully C++11 compatible, but it supports enough of what Halide
// needs for now to be an acceptable minimum for Windows.
#error "Halide requires C++11 or VS2013+; please upgrade your compiler."

#endif

namespace Halide {

std::unique_ptr<llvm::Module> codegen_llvm(const Module &module, llvm::LLVMContext &context) {
    std::unique_ptr<Internal::CodeGen_LLVM> cg(Internal::CodeGen_LLVM::new_for_target(module.target(), context));
    return cg->compile(module);
}

namespace Internal {

using namespace llvm;
using std::ostringstream;
using std::cout;
using std::endl;
using std::string;
using std::vector;
using std::pair;
using std::map;
using std::stack;

// Define a local empty inline function for each target
// to disable initialization.
#define LLVM_TARGET(target) \
    inline void Initialize##target##Target() {}
#include <llvm/Config/Targets.def>
#undef LLVM_TARGET

#define LLVM_ASM_PARSER(target)     \
    inline void Initialize##target##AsmParser() {}
#include <llvm/Config/AsmParsers.def>
#undef LLVM_ASM_PARSER

#define LLVM_ASM_PRINTER(target)    \
    inline void Initialize##target##AsmPrinter() {}
#include <llvm/Config/AsmPrinters.def>
#undef LLVM_ASM_PRINTER

#define InitializeTarget(target)              \
        LLVMInitialize##target##Target();     \
        LLVMInitialize##target##TargetInfo(); \
        LLVMInitialize##target##TargetMC();   \
        llvm_##target##_enabled = true;

#define InitializeAsmParser(target)           \
        LLVMInitialize##target##AsmParser();  \

#define InitializeAsmPrinter(target)          \
        LLVMInitialize##target##AsmPrinter(); \

// Override above empty init function with macro for supported targets.
#ifdef WITH_X86
#define InitializeX86Target()       InitializeTarget(X86)
#define InitializeX86AsmParser()    InitializeAsmParser(X86)
#define InitializeX86AsmPrinter()   InitializeAsmPrinter(X86)
#endif

#ifdef WITH_ARM
#define InitializeARMTarget()       InitializeTarget(ARM)
#define InitializeARMAsmParser()    InitializeAsmParser(ARM)
#define InitializeARMAsmPrinter()   InitializeAsmPrinter(ARM)
#endif

#ifdef WITH_PTX
#define InitializeNVPTXTarget()       InitializeTarget(NVPTX)
#define InitializeNVPTXAsmParser()    InitializeAsmParser(NVPTX)
#define InitializeNVPTXAsmPrinter()   InitializeAsmPrinter(NVPTX)
#endif

#ifdef WITH_AMDGPU
#define InitializeAMDGPUTarget()        InitializeTarget(AMDGPU)
#define InitializeAMDGPUAsmParser()     InitializeAsmParser(AMDGPU)
#define InitializeAMDGPUAsmPrinter()    InitializeAsmParser(AMDGPU)
#endif

#ifdef WITH_AARCH64
#define InitializeAArch64Target()       InitializeTarget(AArch64)
#define InitializeAArch64AsmParser()    InitializeAsmParser(AArch64)
#define InitializeAArch64AsmPrinter()   InitializeAsmPrinter(AArch64)
#endif

#ifdef WITH_MIPS
#define InitializeMipsTarget()       InitializeTarget(Mips)
#define InitializeMipsAsmParser()    InitializeAsmParser(Mips)
#define InitializeMipsAsmPrinter()   InitializeAsmPrinter(Mips)
#endif

#ifdef WITH_POWERPC
#define InitializePowerPCTarget()       InitializeTarget(PowerPC)
#define InitializePowerPCAsmParser()    InitializeAsmParser(PowerPC)
#define InitializePowerPCAsmPrinter()   InitializeAsmPrinter(PowerPC)
#endif

#ifdef WITH_HEXAGON
#define InitializeHexagonTarget()       InitializeTarget(Hexagon)
#define InitializeHexagonAsmParser()    InitializeAsmParser(Hexagon)
#define InitializeHexagonAsmPrinter()   InitializeAsmPrinter(Hexagon)
#endif

namespace {

// Get the LLVM linkage corresponding to a Halide linkage type.
llvm::GlobalValue::LinkageTypes llvm_linkage(LinkageType t) {
    // TODO(dsharlet): For some reason, marking internal functions as
    // private linkage on OSX is causing some of the static tests to
    // fail. Figure out why so we can remove this.
    return llvm::GlobalValue::ExternalLinkage;

    switch (t) {
    case LinkageType::ExternalPlusMetadata:
    case LinkageType::External:
        return llvm::GlobalValue::ExternalLinkage;
    default:
        return llvm::GlobalValue::PrivateLinkage;
    }
}

}

CodeGen_LLVM::CodeGen_LLVM(Target t) :
    input_module(nullptr),
    function(nullptr), context(nullptr),
    builder(nullptr),
    value(nullptr),
    very_likely_branch(nullptr),
    default_fp_math_md(nullptr),
    strict_fp_math_md(nullptr),
    target(t),
    void_t(nullptr), i1_t(nullptr), i8_t(nullptr),
    i16_t(nullptr), i32_t(nullptr), i64_t(nullptr),
    f16_t(nullptr), f32_t(nullptr), f64_t(nullptr),
    buffer_t_type(nullptr),
    metadata_t_type(nullptr),
    argument_t_type(nullptr),
    scalar_value_t_type(nullptr),
    device_interface_t_type(nullptr),

    // Vector types. These need an LLVMContext before they can be initialized.
    i8x8(nullptr),
    i8x16(nullptr),
    i8x32(nullptr),
    i16x4(nullptr),
    i16x8(nullptr),
    i16x16(nullptr),
    i32x2(nullptr),
    i32x4(nullptr),
    i32x8(nullptr),
    i64x2(nullptr),
    i64x4(nullptr),
    f32x2(nullptr),
    f32x4(nullptr),
    f32x8(nullptr),
    f64x2(nullptr),
    f64x4(nullptr),

    // Wildcards for pattern matching
    wild_i8x8(Variable::make(Int(8, 8), "*")),
    wild_i16x4(Variable::make(Int(16, 4), "*")),
    wild_i32x2(Variable::make(Int(32, 2), "*")),

    wild_u8x8(Variable::make(UInt(8, 8), "*")),
    wild_u16x4(Variable::make(UInt(16, 4), "*")),
    wild_u32x2(Variable::make(UInt(32, 2), "*")),

    wild_i8x16(Variable::make(Int(8, 16), "*")),
    wild_i16x8(Variable::make(Int(16, 8), "*")),
    wild_i32x4(Variable::make(Int(32, 4), "*")),
    wild_i64x2(Variable::make(Int(64, 2), "*")),

    wild_u8x16(Variable::make(UInt(8, 16), "*")),
    wild_u16x8(Variable::make(UInt(16, 8), "*")),
    wild_u32x4(Variable::make(UInt(32, 4), "*")),
    wild_u64x2(Variable::make(UInt(64, 2), "*")),

    wild_i8x32(Variable::make(Int(8, 32), "*")),
    wild_i16x16(Variable::make(Int(16, 16), "*")),
    wild_i32x8(Variable::make(Int(32, 8), "*")),
    wild_i64x4(Variable::make(Int(64, 4), "*")),

    wild_u8x32(Variable::make(UInt(8, 32), "*")),
    wild_u16x16(Variable::make(UInt(16, 16), "*")),
    wild_u32x8(Variable::make(UInt(32, 8), "*")),
    wild_u64x4(Variable::make(UInt(64, 4), "*")),

    wild_f32x2(Variable::make(Float(32, 2), "*")),

    wild_f32x4(Variable::make(Float(32, 4), "*")),
    wild_f64x2(Variable::make(Float(64, 2), "*")),

    wild_f32x8(Variable::make(Float(32, 8), "*")),
    wild_f64x4(Variable::make(Float(64, 4), "*")),

    wild_u1x_ (Variable::make(UInt(1, 0), "*")),
    wild_i8x_ (Variable::make(Int(8, 0), "*")),
    wild_u8x_ (Variable::make(UInt(8, 0), "*")),
    wild_i16x_(Variable::make(Int(16, 0), "*")),
    wild_u16x_(Variable::make(UInt(16, 0), "*")),
    wild_i32x_(Variable::make(Int(32, 0), "*")),
    wild_u32x_(Variable::make(UInt(32, 0), "*")),
    wild_i64x_(Variable::make(Int(64, 0), "*")),
    wild_u64x_(Variable::make(UInt(64, 0), "*")),
    wild_f32x_(Variable::make(Float(32, 0), "*")),
    wild_f64x_(Variable::make(Float(64, 0), "*")),

    // Bounds of types
    min_i8(Int(8).min()),
    max_i8(Int(8).max()),
    max_u8(UInt(8).max()),

    min_i16(Int(16).min()),
    max_i16(Int(16).max()),
    max_u16(UInt(16).max()),

    min_i32(Int(32).min()),
    max_i32(Int(32).max()),
    max_u32(UInt(32).max()),

    min_i64(Int(64).min()),
    max_i64(Int(64).max()),
    max_u64(UInt(64).max()),

    min_f32(Float(32).min()),
    max_f32(Float(32).max()),

    min_f64(Float(64).min()),
    max_f64(Float(64).max()),
    destructor_block(nullptr),
    strict_float(t.has_feature(Target::StrictFloat)) {
    initialize_llvm();
}

namespace {

template <typename T>
CodeGen_LLVM *make_codegen(const Target &target,
                           llvm::LLVMContext &context) {
    CodeGen_LLVM *ret = new T(target);
    ret->set_context(context);
    return ret;
}

}

void CodeGen_LLVM::set_context(llvm::LLVMContext &context) {
    this->context = &context;
}

CodeGen_LLVM *CodeGen_LLVM::new_for_target(const Target &target,
                                           llvm::LLVMContext &context) {
    // The awkward mapping from targets to code generators
    if (target.features_any_of({Target::CUDA,
                                Target::OpenCL,
                                Target::OpenGL,
                                Target::OpenGLCompute,
                                Target::Metal})) {
#ifdef WITH_X86
        if (target.arch == Target::X86) {
            return make_codegen<CodeGen_GPU_Host<CodeGen_X86>>(target, context);
        }
#endif
#if defined(WITH_ARM) || defined(WITH_AARCH64)
        if (target.arch == Target::ARM) {
            return make_codegen<CodeGen_GPU_Host<CodeGen_ARM>>(target, context);
        }
#endif
#ifdef WITH_MIPS
        if (target.arch == Target::MIPS) {
            return make_codegen<CodeGen_GPU_Host<CodeGen_MIPS>>(target, context);
        }
#endif
#ifdef WITH_POWERPC
        if (target.arch == Target::POWERPC) {
            return make_codegen<CodeGen_GPU_Host<CodeGen_PowerPC>>(target, context);
        }
#endif

        user_error << "Invalid target architecture for GPU backend: "
                   << target.to_string() << "\n";
        return nullptr;

    } else if (target.arch == Target::X86) {
        return make_codegen<CodeGen_X86>(target, context);
    } else if (target.arch == Target::ARM) {
        return make_codegen<CodeGen_ARM>(target, context);
    } else if (target.arch == Target::MIPS) {
        return make_codegen<CodeGen_MIPS>(target, context);
    } else if (target.arch == Target::POWERPC) {
        return make_codegen<CodeGen_PowerPC>(target, context);
    } else if (target.arch == Target::Hexagon) {
        return make_codegen<CodeGen_Hexagon>(target, context);
    }

    user_error << "Unknown target architecture: "
               << target.to_string() << "\n";
    return nullptr;
}

void CodeGen_LLVM::initialize_llvm() {
    static std::mutex initialize_llvm_mutex;
    std::lock_guard<std::mutex> lock(initialize_llvm_mutex);

    // Initialize the targets we want to generate code for which are enabled
    // in llvm configuration
    if (!llvm_initialized) {

        // You can hack in command-line args to llvm with the
        // environment variable HL_LLVM_ARGS, e.g. HL_LLVM_ARGS="-print-after-all"
        std::string args = get_env_variable("HL_LLVM_ARGS");
        if (!args.empty()) {
            vector<std::string> arg_vec = split_string(args, " ");
            vector<const char *> c_arg_vec;
            c_arg_vec.push_back("llc");
            for (const std::string &s : arg_vec) {
                c_arg_vec.push_back(s.c_str());
            }
            cl::ParseCommandLineOptions((int)(c_arg_vec.size()), &c_arg_vec[0], "Halide compiler\n");
        }

        InitializeNativeTarget();
        InitializeNativeTargetAsmPrinter();
        InitializeNativeTargetAsmParser();

        #define LLVM_TARGET(target)         \
            Initialize##target##Target();
        #include <llvm/Config/Targets.def>
        #undef LLVM_TARGET

        #define LLVM_ASM_PARSER(target)     \
            Initialize##target##AsmParser();
        #include <llvm/Config/AsmParsers.def>
        #undef LLVM_ASM_PARSER

        #define LLVM_ASM_PRINTER(target)    \
            Initialize##target##AsmPrinter();
        #include <llvm/Config/AsmPrinters.def>
        #undef LLVM_ASM_PRINTER

        llvm_initialized = true;
    }
}

void CodeGen_LLVM::init_context() {
    // Ensure our IRBuilder is using the current context.
    delete builder;
    builder = new IRBuilder<>(*context);

    // Branch weights for very likely branches
    llvm::MDBuilder md_builder(*context);
    very_likely_branch = md_builder.createBranchWeights(1 << 30, 0);
    default_fp_math_md = md_builder.createFPMath(0.0);
    strict_fp_math_md = md_builder.createFPMath(0.0);
    builder->setDefaultFPMathTag(default_fp_math_md);
    llvm::FastMathFlags fast_flags;
    fast_flags.setNoNaNs();
    fast_flags.setNoInfs();
    fast_flags.setNoSignedZeros();
    // Don't use approximate reciprocals for division. It's too inaccurate even for Halide.
    // fast_flags.setAllowReciprocal();
    #if LLVM_VERSION >= 60
    // Theoretically, setAllowReassoc could be setUnsafeAlgebra for earlier versions, but that
    // turns on all the flags.
    fast_flags.setAllowReassoc();
    fast_flags.setAllowContract(true);
    fast_flags.setApproxFunc();
    #endif
    builder->setFastMathFlags(fast_flags);

    // Define some types
    void_t = llvm::Type::getVoidTy(*context);
    i1_t = llvm::Type::getInt1Ty(*context);
    i8_t = llvm::Type::getInt8Ty(*context);
    i16_t = llvm::Type::getInt16Ty(*context);
    i32_t = llvm::Type::getInt32Ty(*context);
    i64_t = llvm::Type::getInt64Ty(*context);
    f16_t = llvm::Type::getHalfTy(*context);
    f32_t = llvm::Type::getFloatTy(*context);
    f64_t = llvm::Type::getDoubleTy(*context);

    i8x8 = VectorType::get(i8_t, 8);
    i8x16 = VectorType::get(i8_t, 16);
    i8x32 = VectorType::get(i8_t, 32);
    i16x4 = VectorType::get(i16_t, 4);
    i16x8 = VectorType::get(i16_t, 8);
    i16x16 = VectorType::get(i16_t, 16);
    i32x2 = VectorType::get(i32_t, 2);
    i32x4 = VectorType::get(i32_t, 4);
    i32x8 = VectorType::get(i32_t, 8);
    i64x2 = VectorType::get(i64_t, 2);
    i64x4 = VectorType::get(i64_t, 4);
    f32x2 = VectorType::get(f32_t, 2);
    f32x4 = VectorType::get(f32_t, 4);
    f32x8 = VectorType::get(f32_t, 8);
    f64x2 = VectorType::get(f64_t, 2);
    f64x4 = VectorType::get(f64_t, 4);
}

void CodeGen_LLVM::init_module() {
    init_context();

    // Start with a module containing the initial module for this target.
    module = get_initial_module_for_target(target, context);
}

void CodeGen_LLVM::add_external_code(const Module &halide_module) {
    for (const ExternalCode &code_blob : halide_module.external_code()) {
        if (code_blob.is_for_cpu_target(get_target())) {
            add_bitcode_to_module(context, *module, code_blob.contents(), code_blob.name());
        }
    }
}

CodeGen_LLVM::~CodeGen_LLVM() {
    delete builder;
}

bool CodeGen_LLVM::llvm_initialized = false;
bool CodeGen_LLVM::llvm_X86_enabled = false;
bool CodeGen_LLVM::llvm_ARM_enabled = false;
bool CodeGen_LLVM::llvm_Hexagon_enabled = false;
bool CodeGen_LLVM::llvm_AArch64_enabled = false;
bool CodeGen_LLVM::llvm_NVPTX_enabled = false;
bool CodeGen_LLVM::llvm_Mips_enabled = false;
bool CodeGen_LLVM::llvm_PowerPC_enabled = false;
bool CodeGen_LLVM::llvm_AMDGPU_enabled = false;

namespace {

struct MangledNames {
    string simple_name;
    string extern_name;
    string argv_name;
    string metadata_name;
};

MangledNames get_mangled_names(const std::string &name,
                               LinkageType linkage,
                               NameMangling mangling,
                               const std::vector<LoweredArgument> &args,
                               const Target &target) {
    std::vector<std::string> namespaces;
    MangledNames names;
    names.simple_name = extract_namespaces(name, namespaces);
    names.extern_name = names.simple_name;
    names.argv_name = names.simple_name + "_argv";
    names.metadata_name = names.simple_name + "_metadata";

    if (linkage != LinkageType::Internal &&
        ((mangling == NameMangling::Default &&
          target.has_feature(Target::CPlusPlusMangling)) ||
         mangling == NameMangling::CPlusPlus)) {
        std::vector<ExternFuncArgument> mangle_args;
        for (const auto &arg : args) {
            if (arg.kind == Argument::InputScalar) {
                mangle_args.push_back(ExternFuncArgument(make_zero(arg.type)));
            } else if (arg.kind == Argument::InputBuffer ||
                       arg.kind == Argument::OutputBuffer) {
                mangle_args.push_back(ExternFuncArgument(Buffer<>()));
            }
        }
        names.extern_name = cplusplus_function_mangled_name(names.simple_name, namespaces, type_of<int>(), mangle_args, target);
        halide_handle_cplusplus_type inner_type(halide_cplusplus_type_name(halide_cplusplus_type_name::Simple, "void"), {}, {},
                                                { halide_handle_cplusplus_type::Pointer, halide_handle_cplusplus_type::Pointer } );
        Type void_star_star(Handle(1, &inner_type));
        names.argv_name = cplusplus_function_mangled_name(names.argv_name, namespaces, type_of<int>(), { ExternFuncArgument(make_zero(void_star_star)) }, target);
        names.metadata_name = cplusplus_function_mangled_name(names.metadata_name, namespaces, type_of<const struct halide_filter_metadata_t *>(), {}, target);
    }
    return names;
}

MangledNames get_mangled_names(const LoweredFunc &f, const Target &target) {
    return get_mangled_names(f.name, f.linkage, f.name_mangling, f.args, target);
}

}  // namespace

std::unique_ptr<llvm::Module> CodeGen_LLVM::compile(const Module &input) {
    input_module = &input;

    init_module();

    debug(1) << "Target triple of initial module: " << module->getTargetTriple() << "\n";

    module->setModuleIdentifier(input.name());

    // Add some target specific info to the module as metadata.
    module->addModuleFlag(llvm::Module::Warning, "halide_use_soft_float_abi", use_soft_float_abi() ? 1 : 0);
    module->addModuleFlag(llvm::Module::Warning, "halide_mcpu", MDString::get(*context, mcpu()));
    module->addModuleFlag(llvm::Module::Warning, "halide_mattrs", MDString::get(*context, mattrs()));
    module->addModuleFlag(llvm::Module::Warning, "halide_per_instruction_fast_math_flags", input.any_strict_float());

    internal_assert(module && context && builder)
        << "The CodeGen_LLVM subclass should have made an initial module before calling CodeGen_LLVM::compile\n";

    // Ensure some types we need are defined
    buffer_t_type = module->getTypeByName("struct.halide_buffer_t");
    internal_assert(buffer_t_type) << "Did not find halide_buffer_t in initial module";

    type_t_type = module->getTypeByName("struct.halide_type_t");
    internal_assert(type_t_type) << "Did not find halide_type_t in initial module";

    dimension_t_type = module->getTypeByName("struct.halide_dimension_t");
    internal_assert(dimension_t_type) << "Did not find halide_dimension_t in initial module";

    metadata_t_type = module->getTypeByName("struct.halide_filter_metadata_t");
    internal_assert(metadata_t_type) << "Did not find halide_filter_metadata_t in initial module";

    argument_t_type = module->getTypeByName("struct.halide_filter_argument_t");
    internal_assert(argument_t_type) << "Did not find halide_filter_argument_t in initial module";

    scalar_value_t_type = module->getTypeByName("struct.halide_scalar_value_t");
    internal_assert(scalar_value_t_type) << "Did not find halide_scalar_value_t in initial module";

    device_interface_t_type = module->getTypeByName("struct.halide_device_interface_t");
    internal_assert(scalar_value_t_type) << "Did not find halide_device_interface_t in initial module";

    add_external_code(input);

    // Generate the code for this module.
    debug(1) << "Generating llvm bitcode...\n";
    for (const auto &b : input.buffers()) {
        compile_buffer(b);
    }
    for (const auto &f : input.functions()) {
        const auto names = get_mangled_names(f, get_target());

        compile_func(f, names.simple_name, names.extern_name);

        // If the Func is externally visible, also create the argv wrapper and metadata.
        // (useful for calling from JIT and other machine interfaces).
        if (f.linkage == LinkageType::ExternalPlusMetadata) {
            llvm::Function *wrapper = add_argv_wrapper(names.argv_name);
            llvm::Function *metadata_getter = embed_metadata_getter(names.metadata_name,
                names.simple_name, f.args, input.get_metadata_name_map());

            if (target.has_feature(Target::Matlab)) {
                define_matlab_wrapper(module.get(), wrapper, metadata_getter);
            }
        }
    }

    debug(2) << module.get() << "\n";

    // Verify the module is ok
    internal_assert(!verifyModule(*module, &llvm::errs()));
    debug(2) << "Done generating llvm bitcode\n";

    // Optimize
    CodeGen_LLVM::optimize_module();

    input_module = nullptr;

    // Disown the module and return it.
    return std::move(module);
}


void CodeGen_LLVM::begin_func(LinkageType linkage, const std::string& name,
                              const std::string& extern_name, const std::vector<LoweredArgument>& args) {
    current_function_args = args;

    // Deduce the types of the arguments to our function
    vector<llvm::Type *> arg_types(args.size());
    for (size_t i = 0; i < args.size(); i++) {
        if (args[i].is_buffer()) {
            arg_types[i] = buffer_t_type->getPointerTo();
        } else {
            arg_types[i] = llvm_type_of(args[i].type);
        }
    }
    FunctionType *func_t = FunctionType::get(i32_t, arg_types, false);

    // Make our function. There may already be a declaration of it.
    function = module->getFunction(extern_name);
    if (!function) {
        function = llvm::Function::Create(func_t, llvm_linkage(linkage), extern_name, module.get());
    } else {
        user_assert(function->isDeclaration())
            << "Another function with the name " << extern_name
            << " already exists in the same module\n";
        if (func_t != function->getFunctionType()) {
            std::cerr << "Desired function type for " << extern_name << ":\n";
            #if LLVM_VERSION >= 50
            func_t->print(dbgs(), true);
            #else
            func_t->dump();
            #endif
            std::cerr << "Declared function type of " << extern_name << ":\n";
            #if LLVM_VERSION >= 50
            function->getFunctionType()->print(dbgs(), true);
            #else
            function->getFunctionType()->dump();
            #endif
            user_error << "Cannot create a function with a declaration of mismatched type.\n";
        }
    }
    set_function_attributes_for_target(function, target);

    // Mark the buffer args as no alias
    for (size_t i = 0; i < args.size(); i++) {
        if (args[i].is_buffer()) {
            #if LLVM_VERSION < 50
            function->setDoesNotAlias(i+1);
            #else
            function->addParamAttr(i, Attribute::NoAlias);
            #endif
        }
    }

    debug(1) << "Generating llvm bitcode prolog for function " << name << "...\n";

    // Null out the destructor block.
    destructor_block = nullptr;

    // Make the initial basic block
    BasicBlock *block = BasicBlock::Create(*context, "entry", function);
    builder->SetInsertPoint(block);

    // Put the arguments in the symbol table
    {
        size_t i = 0;
        for (auto &arg : function->args()) {
            if (args[i].is_buffer()) {
                // Track this buffer name so that loads and stores from it
                // don't try to be too aligned.
                external_buffer.insert(args[i].name);
                sym_push(args[i].name + ".buffer", &arg);
            } else {
                sym_push(args[i].name, &arg);
            }

            if (args[i].alignment.modulus != 0) {
                alignment_info.push(args[i].name, args[i].alignment);
            }

            i++;
        }
    }
}

void CodeGen_LLVM::end_func(const std::vector<LoweredArgument>& args) {
    return_with_error_code(ConstantInt::get(i32_t, 0));

    // Remove the arguments from the symbol table
    for (size_t i = 0; i < args.size(); i++) {
        if (args[i].is_buffer()) {
            sym_pop(args[i].name + ".buffer");
        } else {
            sym_pop(args[i].name);
        }
        if (args[i].alignment.modulus != 0) {
            alignment_info.pop(args[i].name);
        }
    }

    internal_assert(!verifyFunction(*function, &llvm::errs()));

    current_function_args.clear();
}

void CodeGen_LLVM::compile_func(const LoweredFunc &f, const std::string &simple_name,
                                const std::string &extern_name) {
    // Generate the function declaration and argument unpacking code.
    begin_func(f.linkage, simple_name, extern_name, f.args);

     // Generate the function body.
    debug(1) << "Generating llvm bitcode for function " << f.name << "...\n";
    f.body.accept(this);

    // Clean up and return.
    end_func(f.args);
}

// Given a range of iterators of constant ints, get a corresponding vector of llvm::Constant.
template<typename It>
std::vector<llvm::Constant*> get_constants(llvm::Type *t, It begin, It end) {
    std::vector<llvm::Constant*> ret;
    for (It i = begin; i != end; i++) {
        ret.push_back(ConstantInt::get(t, *i));
    }
    return ret;
}

BasicBlock *CodeGen_LLVM::get_destructor_block() {
    if (!destructor_block) {
        // Create it if it doesn't exist.
        IRBuilderBase::InsertPoint here = builder->saveIP();
        destructor_block = BasicBlock::Create(*context, "destructor_block", function);
        builder->SetInsertPoint(destructor_block);
        // The first instruction in the destructor block is a phi node
        // that collects the error code.
        PHINode *error_code = builder->CreatePHI(i32_t, 0);

        // Calls to destructors will get inserted here.

        // The last instruction is the return op that returns it.
        builder->CreateRet(error_code);

        // Jump back to where we were.
        builder->restoreIP(here);

    }
    internal_assert(destructor_block->getParent() == function);
    return destructor_block;
}

Value *CodeGen_LLVM::register_destructor(llvm::Function *destructor_fn, Value *obj, DestructorType when) {

    // Create a null-initialized stack slot to track this object
    llvm::Type *void_ptr = i8_t->getPointerTo();
    llvm::Value *stack_slot = create_alloca_at_entry(void_ptr, 1, true);

    // Cast the object to llvm's representation of void *
    obj = builder->CreatePointerCast(obj, void_ptr);

    // Put it in the stack slot
    builder->CreateStore(obj, stack_slot);

    // Passing the constant null as the object means the destructor
    // will never get called.
    {
        llvm::Constant *c = dyn_cast<llvm::Constant>(obj);
        if (c && c->isNullValue()) {
            internal_error << "Destructors must take a non-null object\n";
        }
    }

    // Switch to the destructor block, and add code that cleans up
    // this object if the contents of the stack slot is not nullptr.
    IRBuilderBase::InsertPoint here = builder->saveIP();
    BasicBlock *dtors = get_destructor_block();

    builder->SetInsertPoint(dtors->getFirstNonPHI());

    PHINode *error_code = dyn_cast<PHINode>(dtors->begin());
    internal_assert(error_code) << "The destructor block is supposed to start with a phi node\n";

    llvm::Value *should_call = nullptr;
    switch (when) {
        case Always:    should_call = ConstantInt::get(i1_t, 1); break;
        case OnError:   should_call = builder->CreateIsNotNull(error_code); break;
        case OnSuccess: should_call = builder->CreateIsNull(error_code); break;
    }
    llvm::Function *call_destructor = module->getFunction("call_destructor");
    internal_assert(call_destructor);
    internal_assert(destructor_fn);
    internal_assert(should_call);
    Value *args[] = {get_user_context(), destructor_fn, stack_slot, should_call};
    builder->CreateCall(call_destructor, args);

    // Switch back to the original location
    builder->restoreIP(here);

    // Return the stack slot so that it's possible to cleanup the object early.
    return stack_slot;
}

void CodeGen_LLVM::trigger_destructor(llvm::Function *destructor_fn, Value *stack_slot) {
    llvm::Function *call_destructor = module->getFunction("call_destructor");
    internal_assert(call_destructor);
    internal_assert(destructor_fn);
    stack_slot = builder->CreatePointerCast(stack_slot, i8_t->getPointerTo()->getPointerTo());
    Value *should_call = ConstantInt::get(i1_t, 1);
    Value *args[] = {get_user_context(), destructor_fn, stack_slot, should_call};
    builder->CreateCall(call_destructor, args);
}

void CodeGen_LLVM::compile_buffer(const Buffer<> &buf) {
    // Embed the buffer declaration as a global.
    internal_assert(buf.defined());

    user_assert(buf.data())
        << "Can't embed buffer " << buf.name() << " because it has a null host pointer.\n";
    user_assert(!buf.device_dirty())
        << "Can't embed Image \"" << buf.name() << "\""
        << " because it has a dirty device pointer\n";

    Constant *type_fields[] = {
        ConstantInt::get(i8_t, buf.type().code()),
        ConstantInt::get(i8_t, buf.type().bits()),
        ConstantInt::get(i16_t, buf.type().lanes())
    };

    Constant *shape = nullptr;
    if (buf.dimensions()) {
        size_t shape_size = buf.dimensions() * sizeof(halide_dimension_t);
        vector<char> shape_blob((char *)buf.raw_buffer()->dim, (char *)buf.raw_buffer()->dim + shape_size);
        shape = create_binary_blob(shape_blob, buf.name() + ".shape");
        shape = ConstantExpr::getPointerCast(shape, dimension_t_type->getPointerTo());
    } else {
        shape = ConstantPointerNull::get(dimension_t_type->getPointerTo());
    }

    // For now, we assume buffers that aren't scalar are constant,
    // while scalars can be mutated. This accommodates all our existing
    // use cases, which is that all buffers are constant, except those
    // used to store stateful module information in offloading runtimes.
    bool constant = buf.dimensions() != 0;

    vector<char> data_blob((const char *)buf.data(), (const char *)buf.data() + buf.size_in_bytes());

    Constant *fields[] = {
        ConstantInt::get(i64_t, 0),                              // device
        ConstantPointerNull::get(device_interface_t_type->getPointerTo()), // device_interface
        create_binary_blob(data_blob, buf.name() + ".data", constant), // host
        ConstantInt::get(i64_t, halide_buffer_flag_host_dirty),  // flags
        ConstantStruct::get(type_t_type, type_fields),           // type
        ConstantInt::get(i32_t, buf.dimensions()),               // dimensions
        shape,                                                   // dim
        ConstantPointerNull::get(i8_t->getPointerTo()),          // padding
    };
    Constant *buffer_struct = ConstantStruct::get(buffer_t_type, fields);

    // Embed the halide_buffer_t and make it point to the data array.
    GlobalVariable *global = new GlobalVariable(*module, buffer_t_type,
                                                false, GlobalValue::PrivateLinkage,
                                                0, buf.name() + ".buffer");
    global->setInitializer(buffer_struct);

    // Finally, dump it in the symbol table
    Constant *zero[] = {ConstantInt::get(i32_t, 0)};
    Constant *global_ptr = ConstantExpr::getInBoundsGetElementPtr(buffer_t_type, global, zero);
    sym_push(buf.name() + ".buffer", global_ptr);
}

Constant* CodeGen_LLVM::embed_constant_expr(Expr e) {
    if (!e.defined()) {
        return Constant::getNullValue(scalar_value_t_type->getPointerTo());
    }

    internal_assert(!e.type().is_handle()) << "Should never see Handle types here.";

    llvm::Value *val = codegen(e);
    llvm::Constant *constant = dyn_cast<llvm::Constant>(val);
    internal_assert(constant);

    GlobalVariable *storage = new GlobalVariable(
            *module,
            constant->getType(),
            /*isConstant*/ true,
            GlobalValue::PrivateLinkage,
            constant);

    Constant *zero[] = {ConstantInt::get(i32_t, 0)};
    return ConstantExpr::getBitCast(
        ConstantExpr::getInBoundsGetElementPtr(constant->getType(), storage, zero),
        scalar_value_t_type->getPointerTo());
}

// Make a wrapper to call the function with an array of pointer
// args. This is easier for the JIT to call than a function with an
// unknown (at compile time) argument list.
llvm::Function *CodeGen_LLVM::add_argv_wrapper(const std::string &name) {
    llvm::Type *args_t[] = {i8_t->getPointerTo()->getPointerTo()};
    llvm::FunctionType *func_t = llvm::FunctionType::get(i32_t, args_t, false);
    llvm::Function *wrapper = llvm::Function::Create(func_t, llvm::GlobalValue::ExternalLinkage, name, module.get());
    llvm::BasicBlock *block = llvm::BasicBlock::Create(module->getContext(), "entry", wrapper);
    builder->SetInsertPoint(block);

    llvm::Value *arg_array = iterator_to_pointer(wrapper->arg_begin());

    std::vector<llvm::Value *> wrapper_args;
    for (llvm::Function::arg_iterator i = function->arg_begin(); i != function->arg_end(); i++) {
        // Get the address of the nth argument
        llvm::Value *ptr = builder->CreateConstGEP1_32(arg_array, wrapper_args.size());
        ptr = builder->CreateLoad(ptr);
        if (i->getType() == buffer_t_type->getPointerTo()) {
            // Cast the argument to a buffer_t *
            wrapper_args.push_back(builder->CreatePointerCast(ptr, buffer_t_type->getPointerTo()));
        } else {
            // Cast to the appropriate type and load
            ptr = builder->CreatePointerCast(ptr, i->getType()->getPointerTo());
            wrapper_args.push_back(builder->CreateLoad(ptr));
        }
    }
    debug(4) << "Creating call from wrapper to actual function\n";
    llvm::CallInst *result = builder->CreateCall(function, wrapper_args);
    // This call should never inline
    result->setIsNoInline();
    builder->CreateRet(result);
    internal_assert(!verifyFunction(*wrapper, &llvm::errs()));
    return wrapper;
}

llvm::Function *CodeGen_LLVM::embed_metadata_getter(const std::string &metadata_name,
        const std::string &function_name, const std::vector<LoweredArgument> &args,
        const std::map<std::string, std::string> &metadata_name_map) {
    Constant *zero = ConstantInt::get(i32_t, 0);

    const int num_args = (int) args.size();

    auto map_string = [&metadata_name_map](const std::string &from) -> std::string {
        auto it = metadata_name_map.find(from);
        return it == metadata_name_map.end() ? from : it->second;
    };

    vector<Constant *> arguments_array_entries;
    for (int arg = 0; arg < num_args; ++arg) {

        StructType *type_t_type = module->getTypeByName("struct.halide_type_t");
        internal_assert(type_t_type) << "Did not find halide_type_t in module.\n";

        Constant *type_fields[] = {
            ConstantInt::get(i8_t, args[arg].type.code()),
            ConstantInt::get(i8_t, args[arg].type.bits()),
            ConstantInt::get(i16_t, 1)
        };
        Constant *type = ConstantStruct::get(type_t_type, type_fields);

        Expr def = args[arg].def;
        Expr min = args[arg].min;
        Expr max = args[arg].max;
        if (args[arg].type.is_handle()) {
            // Handle values are always emitted into metadata as "undefined", regardless of
            // what sort of Expr is provided.
            def = min = max = Expr();
        }
        Constant *argument_fields[] = {
            create_string_constant(map_string(args[arg].name)),
            ConstantInt::get(i32_t, args[arg].kind),
            ConstantInt::get(i32_t, args[arg].dimensions),
            type,
            embed_constant_expr(def),
            embed_constant_expr(min),
            embed_constant_expr(max)
        };
        arguments_array_entries.push_back(ConstantStruct::get(argument_t_type, argument_fields));
    }
    llvm::ArrayType *arguments_array = ArrayType::get(argument_t_type, num_args);
    GlobalVariable *arguments_array_storage = new GlobalVariable(
        *module,
        arguments_array,
        /*isConstant*/ true,
        GlobalValue::PrivateLinkage,
        ConstantArray::get(arguments_array, arguments_array_entries));

    Value *zeros[] = {zero, zero};
    Constant *metadata_fields[] = {
        /* version */ zero,
        /* num_arguments */ ConstantInt::get(i32_t, num_args),
        /* arguments */ ConstantExpr::getInBoundsGetElementPtr(arguments_array, arguments_array_storage, zeros),
        /* target */ create_string_constant(map_string(target.to_string())),
        /* name */ create_string_constant(map_string(function_name))
    };

    GlobalVariable *metadata_storage = new GlobalVariable(
        *module,
        metadata_t_type,
        /*isConstant*/ true,
        GlobalValue::PrivateLinkage,
        ConstantStruct::get(metadata_t_type, metadata_fields),
        metadata_name + "_storage");

    llvm::FunctionType *func_t = llvm::FunctionType::get(metadata_t_type->getPointerTo(), false);
    llvm::Function *metadata_getter = llvm::Function::Create(func_t, llvm::GlobalValue::ExternalLinkage, metadata_name, module.get());
    llvm::BasicBlock *block = llvm::BasicBlock::Create(module.get()->getContext(), "entry", metadata_getter);
    builder->SetInsertPoint(block);
    builder->CreateRet(metadata_storage);
    internal_assert(!verifyFunction(*metadata_getter, &llvm::errs()));

    return metadata_getter;
}

llvm::Type *CodeGen_LLVM::llvm_type_of(Type t) {
    return Internal::llvm_type_of(context, t);
}

void CodeGen_LLVM::optimize_module() {
    debug(3) << "Optimizing module\n";

    if (debug::debug_level() >= 3) {
        #if LLVM_VERSION >= 50
        module->print(dbgs(), nullptr, false, true);
        #else
        module->dump();
        #endif
    }

    // We override PassManager::add so that we have an opportunity to
    // blacklist problematic LLVM passes.
    class MyFunctionPassManager : public legacy::FunctionPassManager {
    public:
        MyFunctionPassManager(llvm::Module *m) : legacy::FunctionPassManager(m) {}
        virtual void add(Pass *p) override {
            debug(2) << "Adding function pass: " << p->getPassName().str() << "\n";
            legacy::FunctionPassManager::add(p);
        }
    };

    class MyModulePassManager : public legacy::PassManager {
    public:
        virtual void add(Pass *p) override {
            debug(2) << "Adding module pass: " << p->getPassName().str() << "\n";
            legacy::PassManager::add(p);
        }
    };

    MyFunctionPassManager function_pass_manager(module.get());
    MyModulePassManager module_pass_manager;

    std::unique_ptr<TargetMachine> TM = make_target_machine(*module);
    module_pass_manager.add(createTargetTransformInfoWrapperPass(TM ? TM->getTargetIRAnalysis() : TargetIRAnalysis()));
    function_pass_manager.add(createTargetTransformInfoWrapperPass(TM ? TM->getTargetIRAnalysis() : TargetIRAnalysis()));

    PassManagerBuilder b;
    b.OptLevel = 3;
#if LLVM_VERSION >= 50
    b.Inliner = createFunctionInliningPass(b.OptLevel, 0, false);
#else
    b.Inliner = createFunctionInliningPass(b.OptLevel, 0);
#endif
    b.LoopVectorize = true;
    b.SLPVectorize = true;

#if LLVM_VERSION >= 50
    if (TM) {
        TM->adjustPassManager(b);
    }
#endif

<<<<<<< HEAD
    if (get_target().has_feature(Target::MSAN)) {
        auto addMemorySanitizerPass = [](const PassManagerBuilder &builder, legacy::PassManagerBase &pm) {
            pm.add(createMemorySanitizerPass());
        };
        b.addExtension(PassManagerBuilder::EP_OptimizerLast, addMemorySanitizerPass);
        b.addExtension(PassManagerBuilder::EP_EnabledOnOptLevel0, addMemorySanitizerPass);
=======
    if (get_target().has_feature(Target::ASAN)) {
        auto addAddressSanitizerPass = [](const PassManagerBuilder &builder, legacy::PassManagerBase &pm) {
            pm.add(createAddressSanitizerFunctionPass());
            pm.add(createAddressSanitizerModulePass());
        };
        b.addExtension(PassManagerBuilder::EP_OptimizerLast, addAddressSanitizerPass);
        b.addExtension(PassManagerBuilder::EP_EnabledOnOptLevel0, addAddressSanitizerPass);
    }

    if (get_target().has_feature(Target::TSAN)) {
        auto addThreadSanitizerPass = [](const PassManagerBuilder &builder, legacy::PassManagerBase &pm) {
            pm.add(createThreadSanitizerPass());
        };
        b.addExtension(PassManagerBuilder::EP_OptimizerLast, addThreadSanitizerPass);
        b.addExtension(PassManagerBuilder::EP_EnabledOnOptLevel0, addThreadSanitizerPass);
>>>>>>> 11dcb328
    }

    b.populateFunctionPassManager(function_pass_manager);
    b.populateModulePassManager(module_pass_manager);

    // Run optimization passes
    function_pass_manager.doInitialization();
    for (llvm::Module::iterator i = module->begin(); i != module->end(); i++) {
<<<<<<< HEAD
        if (get_target().has_feature(Target::MSAN)) {
            i->addFnAttr(Attribute::SanitizeMemory);
=======
        if (get_target().has_feature(Target::ASAN)) {
            i->addFnAttr(Attribute::SanitizeAddress);
        }
        if (get_target().has_feature(Target::TSAN)) {
            // Do not annotate any of Halide's low-level synchronization code as it has
            // tsan interface calls to mark its behavior and is much faster if
            // it is not analyzed instruction by instruction.
            if (!(i->getName().startswith("_ZN6Halide7Runtime8Internal15Synchronization") ||
                  i->getName().startswith("halide_mutex_") ||
                  i->getName().startswith("halide_cond_"))) {
                i->addFnAttr(Attribute::SanitizeThread);
            }
>>>>>>> 11dcb328
        }
        function_pass_manager.run(*i);
    }
    function_pass_manager.doFinalization();
    module_pass_manager.run(*module);

    debug(3) << "After LLVM optimizations:\n";
    if (debug::debug_level() >= 2) {
        #if LLVM_VERSION >= 50
        module->print(dbgs(), nullptr, false, true);
        #else
        module->dump();
        #endif
    }
}

void CodeGen_LLVM::sym_push(const string &name, llvm::Value *value) {
    if (!value->getType()->isVoidTy()) {
        value->setName(name);
    }
    symbol_table.push(name, value);
}

void CodeGen_LLVM::sym_pop(const string &name) {
    symbol_table.pop(name);
}

llvm::Value *CodeGen_LLVM::sym_get(const string &name, bool must_succeed) const {
    // look in the symbol table
    if (!symbol_table.contains(name)) {
        if (must_succeed) {
            std::ostringstream err;
            err << "Symbol not found: " << name << "\n";

            if (debug::debug_level() > 0) {
                err << "The following names are in scope:\n"
                    << symbol_table << "\n";
            }

            internal_error << err.str();
        } else {
            return nullptr;
        }
    }
    return symbol_table.get(name);
}

bool CodeGen_LLVM::sym_exists(const string &name) const {
    return symbol_table.contains(name);
}

Value *CodeGen_LLVM::codegen(Expr e) {
    internal_assert(e.defined());
    debug(4) << "Codegen: " << e.type() << ", " << e << "\n";
    value = nullptr;
    e.accept(this);
    internal_assert(value) << "Codegen of an expr did not produce an llvm value\n";
    return value;
}

void CodeGen_LLVM::codegen(Stmt s) {
    internal_assert(s.defined());
    debug(3) << "Codegen: " << s << "\n";
    value = nullptr;
    s.accept(this);
}

void CodeGen_LLVM::visit(const IntImm *op) {
    value = ConstantInt::getSigned(llvm_type_of(op->type), op->value);
}

void CodeGen_LLVM::visit(const UIntImm *op) {
    value = ConstantInt::get(llvm_type_of(op->type), op->value);
}

void CodeGen_LLVM::visit(const FloatImm *op) {
    value = ConstantFP::get(llvm_type_of(op->type), op->value);
}

void CodeGen_LLVM::visit(const StringImm *op) {
    value = create_string_constant(op->value);
}

void CodeGen_LLVM::visit(const Cast *op) {
    Halide::Type src = op->value.type();
    Halide::Type dst = op->type;

    value = codegen(op->value);

    llvm::Type *llvm_dst = llvm_type_of(dst);

    if (dst.is_handle() && src.is_handle()) {
        value = builder->CreateBitCast(value, llvm_dst);
    } else if (dst.is_handle() || src.is_handle()) {
        internal_error << "Can't cast from " << src << " to " << dst << "\n";
    } else if (!src.is_float() && !dst.is_float()) {
        // Widening integer casts either zero extend or sign extend,
        // depending on the source type. Narrowing integer casts
        // always truncate.
        value = builder->CreateIntCast(value, llvm_dst, src.is_int());
    } else if (src.is_float() && dst.is_int()) {
        value = builder->CreateFPToSI(value, llvm_dst);
    } else if (src.is_float() && dst.is_uint()) {
        // fptoui has undefined behavior on overflow. Seems reasonable
        // to get an unspecified uint on overflow, but because uint1s
        // are stored in uint8s for float->uint1 casts this undefined
        // behavior manifests itself as uint1 values greater than 1,
        // which could in turn break our bounds inference
        // guarantees. So go via uint8 in this case.
        if (dst.bits() < 8) {
            value = builder->CreateFPToUI(value, llvm_type_of(dst.with_bits(8)));
            value = builder->CreateIntCast(value, llvm_dst, false);
        } else {
            value = builder->CreateFPToUI(value, llvm_dst);
        }
    } else if (src.is_int() && dst.is_float()) {
        value = builder->CreateSIToFP(value, llvm_dst);
    } else if (src.is_uint() && dst.is_float()) {
        value = builder->CreateUIToFP(value, llvm_dst);
    } else {
        internal_assert(src.is_float() && dst.is_float());
        // Float widening or narrowing
        value = builder->CreateFPCast(value, llvm_dst);
    }
}

void CodeGen_LLVM::visit(const Variable *op) {
    value = sym_get(op->name);
}

void CodeGen_LLVM::visit(const Add *op) {
    if (op->type.is_float()) {
        value = builder->CreateFAdd(codegen(op->a), codegen(op->b));
    } else if (op->type.is_int() && op->type.bits() >= 32) {
        // We tell llvm integers don't wrap, so that it generates good
        // code for loop indices.
        value = builder->CreateNSWAdd(codegen(op->a), codegen(op->b));
    } else {
        value = builder->CreateAdd(codegen(op->a), codegen(op->b));
    }
}

void CodeGen_LLVM::visit(const Sub *op) {
    if (op->type.is_float()) {
        value = builder->CreateFSub(codegen(op->a), codegen(op->b));
    } else if (op->type.is_int() && op->type.bits() >= 32) {
        // We tell llvm integers don't wrap, so that it generates good
        // code for loop indices.
        value = builder->CreateNSWSub(codegen(op->a), codegen(op->b));
    } else {
        value = builder->CreateSub(codegen(op->a), codegen(op->b));
    }
}

void CodeGen_LLVM::visit(const Mul *op) {
    if (op->type.is_float()) {
        value = builder->CreateFMul(codegen(op->a), codegen(op->b));
    } else if (op->type.is_int() && op->type.bits() >= 32) {
        // We tell llvm integers don't wrap, so that it generates good
        // code for loop indices.
        value = builder->CreateNSWMul(codegen(op->a), codegen(op->b));
    } else {
        value = builder->CreateMul(codegen(op->a), codegen(op->b));
    }
}

Expr CodeGen_LLVM::mulhi_shr(Expr a, Expr b, int shr) {
    Type ty = a.type();
    Type wide_ty = ty.with_bits(ty.bits() * 2);

    Expr p_wide = cast(wide_ty, a) * cast(wide_ty, b);
    return cast(ty, p_wide >> (shr + ty.bits()));
}

Expr CodeGen_LLVM::sorted_avg(Expr a, Expr b) {
    // b > a, so the following works without widening:
    // a + (b - a)/2
    return a + (b - a)/2;
}

void CodeGen_LLVM::visit(const Div *op) {
    user_assert(!is_zero(op->b)) << "Division by constant zero in expression: " << Expr(op) << "\n";

    // Detect if it's a small int division
    const int64_t *const_int_divisor = as_const_int(op->b);
    const uint64_t *const_uint_divisor = as_const_uint(op->b);

    int shift_amount;
    if (op->type.is_float()) {
        value = builder->CreateFDiv(codegen(op->a), codegen(op->b));
    } else if (is_const_power_of_two_integer(op->b, &shift_amount) &&
               (op->type.is_int() || op->type.is_uint())) {
        value = codegen(op->a >> shift_amount);
    } else if (const_int_divisor &&
               op->type.is_int() &&
               (op->type.bits() == 8 || op->type.bits() == 16 || op->type.bits() == 32) &&
               *const_int_divisor > 1 &&
               ((op->type.bits() > 8 && *const_int_divisor < 256) || *const_int_divisor < 128)) {

        int64_t multiplier, shift;
        if (op->type.bits() == 32) {
            multiplier = IntegerDivision::table_s32[*const_int_divisor][2];
            shift      = IntegerDivision::table_s32[*const_int_divisor][3];
        } else if (op->type.bits() == 16) {
            multiplier = IntegerDivision::table_s16[*const_int_divisor][2];
            shift      = IntegerDivision::table_s16[*const_int_divisor][3];
        } else {
            // 8 bit
            multiplier = IntegerDivision::table_s8[*const_int_divisor][2];
            shift      = IntegerDivision::table_s8[*const_int_divisor][3];
        }
        Expr num = op->a;

        // Make an all-ones mask if the numerator is negative
        Expr sign = num >> make_const(op->type, op->type.bits() - 1);

        // Flip the numerator bits if the mask is high.
        num = cast(num.type().with_code(Type::UInt), num);
        num = num ^ sign;

        // Multiply and keep the high half of the
        // result, and then apply the shift.
        Expr mult = make_const(num.type(), multiplier);
        num = mulhi_shr(num, mult, shift);

        // Maybe flip the bits back again.
        num = num ^ sign;

        value = codegen(num);

    } else if (const_uint_divisor &&
               op->type.is_uint() &&
               (op->type.bits() == 8 || op->type.bits() == 16 || op->type.bits() == 32) &&
               *const_uint_divisor > 1 && *const_uint_divisor < 256) {

        int64_t method, multiplier, shift;
        if (op->type.bits() == 32) {
            method     = IntegerDivision::table_u32[*const_uint_divisor][1];
            multiplier = IntegerDivision::table_u32[*const_uint_divisor][2];
            shift      = IntegerDivision::table_u32[*const_uint_divisor][3];
        } else if (op->type.bits() == 16) {
            method     = IntegerDivision::table_u16[*const_uint_divisor][1];
            multiplier = IntegerDivision::table_u16[*const_uint_divisor][2];
            shift      = IntegerDivision::table_u16[*const_uint_divisor][3];
        } else {
            method     = IntegerDivision::table_u8[*const_uint_divisor][1];
            multiplier = IntegerDivision::table_u8[*const_uint_divisor][2];
            shift      = IntegerDivision::table_u8[*const_uint_divisor][3];
        }

        internal_assert(method != 0)
            << "method 0 division is for powers of two and should have been handled elsewhere\n";
        Expr num = op->a;

        // Widen, multiply, narrow
        Expr mult = make_const(num.type(), multiplier);
        Expr val = mulhi_shr(num, mult, method == 1 ? shift : 0);

        if (method == 2) {
            // Average with original numerator.
            val = sorted_avg(val, num);

            // Do the final shift
            if (shift) {
                val = val >> make_const(op->type, shift);
            }
        }

        value = codegen(val);
    } else {
        value = codegen(lower_euclidean_div(op->a, op->b));
    }
}

void CodeGen_LLVM::visit(const Mod *op) {
    // Detect if it's a small int modulus
    const int64_t *const_int_divisor = as_const_int(op->b);
    const uint64_t *const_uint_divisor = as_const_uint(op->b);

    int bits;
    if (op->type.is_float()) {
        value = codegen(simplify(op->a - op->b * floor(op->a/op->b)));
    } else if (is_const_power_of_two_integer(op->b, &bits)) {
        value = codegen(op->a & (op->b - 1));
    } else if (const_int_divisor &&
               op->type.is_int() &&
               (op->type.bits() == 8 || op->type.bits() == 16 || op->type.bits() == 32) &&
               *const_int_divisor > 1 &&
               ((op->type.bits() > 8 && *const_int_divisor < 256) || *const_int_divisor < 128)) {
        // We can use our fast signed integer division
        value = codegen(common_subexpression_elimination(op->a - (op->a / op->b) * op->b));
    } else if (const_uint_divisor &&
               op->type.is_uint() &&
               (op->type.bits() == 8 || op->type.bits() == 16 || op->type.bits() == 32) &&
               *const_uint_divisor > 1 && *const_uint_divisor < 256) {
        // We can use our fast unsigned integer division
        value = codegen(common_subexpression_elimination(op->a - (op->a / op->b) * op->b));
    } else {
        // To match our definition of division, mod should be between 0
        // and |b|.
        value = codegen(lower_euclidean_mod(op->a, op->b));
    }
}

void CodeGen_LLVM::visit(const Min *op) {
    string a_name = unique_name('a');
    string b_name = unique_name('b');
    Expr a = Variable::make(op->a.type(), a_name);
    Expr b = Variable::make(op->b.type(), b_name);
    value = codegen(Let::make(a_name, op->a,
                              Let::make(b_name, op->b,
                                        select(a < b, a, b))));
}

void CodeGen_LLVM::visit(const Max *op) {
    string a_name = unique_name('a');
    string b_name = unique_name('b');
    Expr a = Variable::make(op->a.type(), a_name);
    Expr b = Variable::make(op->b.type(), b_name);
    value = codegen(Let::make(a_name, op->a,
                              Let::make(b_name, op->b,
                                        select(a > b, a, b))));
}

void CodeGen_LLVM::visit(const EQ *op) {
    Value *a = codegen(op->a);
    Value *b = codegen(op->b);
    Halide::Type t = op->a.type();
    if (t.is_float()) {
        value = builder->CreateFCmpOEQ(a, b);
    } else {
        value = builder->CreateICmpEQ(a, b);
    }
}

void CodeGen_LLVM::visit(const NE *op) {
    Value *a = codegen(op->a);
    Value *b = codegen(op->b);
    Halide::Type t = op->a.type();
    if (t.is_float()) {
        value = builder->CreateFCmpONE(a, b);
    } else {
        value = builder->CreateICmpNE(a, b);
    }
}

void CodeGen_LLVM::visit(const LT *op) {
    Value *a = codegen(op->a);
    Value *b = codegen(op->b);

    Halide::Type t = op->a.type();
    if (t.is_float()) {
        value = builder->CreateFCmpOLT(a, b);
    } else if (t.is_int()) {
        value = builder->CreateICmpSLT(a, b);
    } else {
        value = builder->CreateICmpULT(a, b);
    }
}

void CodeGen_LLVM::visit(const LE *op) {
    Value *a = codegen(op->a);
    Value *b = codegen(op->b);
    Halide::Type t = op->a.type();
    if (t.is_float()) {
        value = builder->CreateFCmpOLE(a, b);
    } else if (t.is_int()) {
        value = builder->CreateICmpSLE(a, b);
    } else {
        value = builder->CreateICmpULE(a, b);
    }
}

void CodeGen_LLVM::visit(const GT *op) {
    Value *a = codegen(op->a);
    Value *b = codegen(op->b);
    Halide::Type t = op->a.type();
    if (t.is_float()) {
        value = builder->CreateFCmpOGT(a, b);
    } else if (t.is_int()) {
        value = builder->CreateICmpSGT(a, b);
    } else {
        value = builder->CreateICmpUGT(a, b);
    }
}

void CodeGen_LLVM::visit(const GE *op) {
    Value *a = codegen(op->a);
    Value *b = codegen(op->b);
    Halide::Type t = op->a.type();
    if (t.is_float()) {
        value = builder->CreateFCmpOGE(a, b);
    } else if (t.is_int()) {
        value = builder->CreateICmpSGE(a, b);
    } else {
        value = builder->CreateICmpUGE(a, b);
    }
}

void CodeGen_LLVM::visit(const And *op) {
    value = builder->CreateAnd(codegen(op->a), codegen(op->b));
}

void CodeGen_LLVM::visit(const Or *op) {
    value = builder->CreateOr(codegen(op->a), codegen(op->b));
}

void CodeGen_LLVM::visit(const Not *op) {
    value = builder->CreateNot(codegen(op->a));
}


void CodeGen_LLVM::visit(const Select *op) {
    if (op->type == Int(32)) {
        // llvm has a performance bug inside of loop strength
        // reduction that barfs on long chains of selects. To avoid
        // it, we use bit-masking instead.
        Value *cmp = codegen(op->condition);
        Value *a = codegen(op->true_value);
        Value *b = codegen(op->false_value);
        cmp = builder->CreateIntCast(cmp, i32_t, true);
        a = builder->CreateAnd(a, cmp);
        cmp = builder->CreateNot(cmp);
        b = builder->CreateAnd(b, cmp);
        value = builder->CreateOr(a, b);
    } else {
        value = builder->CreateSelect(codegen(op->condition),
                                      codegen(op->true_value),
                                      codegen(op->false_value));
    }
}

namespace {
Expr promote_64(Expr e) {
    if (const Add *a = e.as<Add>()) {
        return Add::make(promote_64(a->a), promote_64(a->b));
    } else if (const Sub *s = e.as<Sub>()) {
        return Sub::make(promote_64(s->a), promote_64(s->b));
    } else if (const Mul *m = e.as<Mul>()) {
        return Mul::make(promote_64(m->a), promote_64(m->b));
    } else if (const Min *m = e.as<Min>()) {
        return Min::make(promote_64(m->a), promote_64(m->b));
    } else if (const Max *m = e.as<Max>()) {
        return Max::make(promote_64(m->a), promote_64(m->b));
    } else {
        return cast(Int(64), e);
    }
}
}

Value *CodeGen_LLVM::codegen_buffer_pointer(string buffer, Halide::Type type, Expr index) {
    // Find the base address from the symbol table
    Value *base_address = symbol_table.get(buffer);
    return codegen_buffer_pointer(base_address, type, index);
}

Value *CodeGen_LLVM::codegen_buffer_pointer(Value *base_address, Halide::Type type, Expr index) {
    // Promote index to 64-bit on targets that use 64-bit pointers.
    llvm::DataLayout d(module.get());
    if (promote_indices() && d.getPointerSize() == 8) {
        index = promote_64(index);
    }

    // Handles are always indexed as 64-bit.
    if (type.is_handle()) {
        return codegen_buffer_pointer(base_address, UInt(64, type.lanes()), index);
    } else {
        return codegen_buffer_pointer(base_address, type, codegen(index));
    }
}

Value *CodeGen_LLVM::codegen_buffer_pointer(string buffer, Halide::Type type, Value *index) {
    // Find the base address from the symbol table
    Value *base_address = symbol_table.get(buffer);
    return codegen_buffer_pointer(base_address, type, index);
}

Value *CodeGen_LLVM::codegen_buffer_pointer(Value *base_address, Halide::Type type, Value *index) {
    llvm::Type *base_address_type = base_address->getType();
    unsigned address_space = base_address_type->getPointerAddressSpace();

    llvm::Type *load_type = llvm_type_of(type)->getPointerTo(address_space);

    // If the type doesn't match the expected type, we need to pointer cast
    if (load_type != base_address_type) {
        base_address = builder->CreatePointerCast(base_address, load_type);
    }

    llvm::Constant *constant_index = dyn_cast<llvm::Constant>(index);
    if (constant_index && constant_index->isZeroValue()) {
        return base_address;
    }

    // Promote index to 64-bit on targets that use 64-bit pointers.
    llvm::DataLayout d(module.get());
    if (d.getPointerSize() == 8) {
        index = builder->CreateIntCast(index, i64_t, true);
    }

    return builder->CreateInBoundsGEP(base_address, index);
}

namespace {
int next_power_of_two(int x) {
    for (int p2 = 1; ; p2 *= 2) {
        if (p2 >= x) {
            return p2;
        }
    }
    // unreachable.
}
}

void CodeGen_LLVM::add_tbaa_metadata(llvm::Instruction *inst, string buffer, Expr index) {

    // Get the unique name for the block of memory this allocate node
    // is using.
    buffer = get_allocation_name(buffer);

    // If the index is constant, we generate some TBAA info that helps
    // LLVM understand our loads/stores aren't aliased.
    bool constant_index = false;
    int64_t base = 0;
    int64_t width = 1;

    if (index.defined()) {
        if (const Ramp *ramp = index.as<Ramp>()) {
            const int64_t *pstride = as_const_int(ramp->stride);
            const int64_t *pbase = as_const_int(ramp->base);
            if (pstride && pbase) {
                // We want to find the smallest aligned width and offset
                // that contains this ramp.
                int64_t stride = *pstride;
                base = *pbase;
                assert(base >= 0);
                width = next_power_of_two(ramp->lanes * stride);

                while (base % width) {
                    base -= base % width;
                    width *= 2;
                }
                constant_index = true;
            }
        } else {
            const int64_t *pbase = as_const_int(index);
            if (pbase) {
                base = *pbase;
                constant_index = true;
            }
        }
    }

    llvm::MDBuilder builder(*context);

    // Add type-based-alias-analysis metadata to the pointer, so that
    // loads and stores to different buffers can get reordered.
    MDNode *tbaa = builder.createTBAARoot("Halide buffer");

    tbaa = builder.createTBAAScalarTypeNode(buffer, tbaa);

    // We also add metadata for constant indices to allow loads and
    // stores to the same buffer to get reordered.
    if (constant_index) {
        for (int w = 1024; w >= width; w /= 2) {
            int64_t b = (base / w) * w;

            std::stringstream level;
            level << buffer << ".width" << w << ".base" << b;
            tbaa = builder.createTBAAScalarTypeNode(level.str(), tbaa);
        }
    }

    tbaa = builder.createTBAAStructTagNode(tbaa, tbaa, 0);

    inst->setMetadata("tbaa", tbaa);
}

void CodeGen_LLVM::visit(const Load *op) {
    // If it's a Handle, load it as a uint64_t and then cast
    if (op->type.is_handle()) {
        codegen(reinterpret(op->type, Load::make(UInt(64, op->type.lanes()), op->name,
                                                 op->index, op->image, op->param, op->predicate)));
        return;
    }

    // Predicated load
    if (!is_one(op->predicate)) {
        codegen_predicated_vector_load(op);
        return;
    }

    // There are several cases. Different architectures may wish to override some.
    if (op->type.is_scalar()) {
        // Scalar loads
        Value *ptr = codegen_buffer_pointer(op->name, op->type, op->index);
        LoadInst *load = builder->CreateAlignedLoad(ptr, op->type.bytes());
        add_tbaa_metadata(load, op->name, op->index);
        value = load;
    } else {
        const Ramp *ramp = op->index.as<Ramp>();
        const IntImm *stride = ramp ? ramp->stride.as<IntImm>() : nullptr;

        if (ramp && stride && stride->value == 1) {
            value = codegen_dense_vector_load(op);
        } else if (ramp && stride && stride->value == 2) {
            // Load two vectors worth and then shuffle
            Expr base_a = ramp->base, base_b = ramp->base + ramp->lanes;
            Expr stride_a = make_one(base_a.type());
            Expr stride_b = make_one(base_b.type());

            // False indicates we should take the even-numbered lanes
            // from the load, true indicates we should take the
            // odd-numbered-lanes.
            bool shifted_a = false, shifted_b = false;

            bool external = op->param.defined() || op->image.defined();

            // Don't read beyond the end of an external buffer.
            // (In ASAN mode, don't read beyond the end of internal buffers either,
            // as ASAN will complain even about harmless stack overreads.)
            if (external || target.has_feature(Target::ASAN)) {
                base_b -= 1;
                shifted_b = true;
            } else {
                // If the base ends in an odd constant, then subtract one
                // and do a different shuffle. This helps expressions like
                // (f(2*x) + f(2*x+1) share loads
                const Add *add = ramp->base.as<Add>();
                const IntImm *offset = add ? add->b.as<IntImm>() : nullptr;
                if (offset && offset->value & 1) {
                    base_a -= 1;
                    shifted_a = true;
                    base_b -= 1;
                    shifted_b = true;
                }
            }

            // Do each load.
            Expr ramp_a = Ramp::make(base_a, stride_a, ramp->lanes);
            Expr ramp_b = Ramp::make(base_b, stride_b, ramp->lanes);
            Expr load_a = Load::make(op->type, op->name, ramp_a, op->image, op->param, op->predicate);
            Expr load_b = Load::make(op->type, op->name, ramp_b, op->image, op->param, op->predicate);
            Value *vec_a = codegen(load_a);
            Value *vec_b = codegen(load_b);

            // Shuffle together the results.
            vector<int> indices(ramp->lanes);
            for (int i = 0; i < (ramp->lanes + 1)/2; i++) {
                indices[i] = i*2 + (shifted_a ? 1 : 0);
            }
            for (int i = (ramp->lanes + 1)/2; i < ramp->lanes; i++) {
                indices[i] = i*2 + (shifted_b ? 1 : 0);
            }

            value = shuffle_vectors(vec_a, vec_b, indices);
        } else if (ramp && stride && stride->value == -1) {
            // Load the vector and then flip it in-place
            Expr flipped_base = ramp->base - ramp->lanes + 1;
            Expr flipped_stride = make_one(flipped_base.type());
            Expr flipped_index = Ramp::make(flipped_base, flipped_stride, ramp->lanes);
            Expr flipped_load = Load::make(op->type, op->name, flipped_index, op->image, op->param, op->predicate);

            Value *flipped = codegen(flipped_load);

            vector<int> indices(ramp->lanes);
            for (int i = 0; i < ramp->lanes; i++) {
                indices[i] = ramp->lanes - 1 - i;
            }

            value = shuffle_vectors(flipped, indices);
        } else if (ramp) {
            // Gather without generating the indices as a vector
            Value *ptr = codegen_buffer_pointer(op->name, op->type.element_of(), ramp->base);
            Value *stride = codegen(ramp->stride);
            value = UndefValue::get(llvm_type_of(op->type));
            for (int i = 0; i < ramp->lanes; i++) {
                Value *lane = ConstantInt::get(i32_t, i);
                LoadInst *val = builder->CreateLoad(ptr);
                add_tbaa_metadata(val, op->name, op->index);
                value = builder->CreateInsertElement(value, val, lane);
                ptr = builder->CreateInBoundsGEP(ptr, stride);
            }
        } else if (false /* should_scalarize(op->index) */) {
            // TODO: put something sensible in for
            // should_scalarize. Probably a good idea if there are no
            // loads in it, and it's all int32.

            // Compute the index as scalars, and then do a gather
            Value *vec = UndefValue::get(llvm_type_of(op->type));
            for (int i = 0; i < op->type.lanes(); i++) {
                Expr idx = extract_lane(op->index, i);
                Value *ptr = codegen_buffer_pointer(op->name, op->type.element_of(), idx);
                LoadInst *val = builder->CreateLoad(ptr);
                add_tbaa_metadata(val, op->name, op->index);
                vec = builder->CreateInsertElement(vec, val, ConstantInt::get(i32_t, i));
            }
            value = vec;
        } else {
            // General gathers
            Value *index = codegen(op->index);
            Value *vec = UndefValue::get(llvm_type_of(op->type));
            for (int i = 0; i < op->type.lanes(); i++) {
                Value *idx = builder->CreateExtractElement(index, ConstantInt::get(i32_t, i));
                Value *ptr = codegen_buffer_pointer(op->name, op->type.element_of(), idx);
                LoadInst *val = builder->CreateLoad(ptr);
                add_tbaa_metadata(val, op->name, op->index);
                vec = builder->CreateInsertElement(vec, val, ConstantInt::get(i32_t, i));
            }
            value = vec;
        }
    }

}

void CodeGen_LLVM::visit(const Ramp *op) {
    if (is_const(op->stride) && !is_const(op->base)) {
        // If the stride is const and the base is not (e.g. ramp(x, 1,
        // 4)), we can lift out the stride and broadcast the base so
        // we can do a single vector broadcast and add instead of
        // repeated insertion
        Expr broadcast = Broadcast::make(op->base, op->lanes);
        Expr ramp = Ramp::make(make_zero(op->base.type()), op->stride, op->lanes);
        value = codegen(broadcast + ramp);
    } else {
        // Otherwise we generate element by element by adding the stride to the base repeatedly

        Value *base = codegen(op->base);
        Value *stride = codegen(op->stride);

        value = UndefValue::get(llvm_type_of(op->type));
        for (int i = 0; i < op->type.lanes(); i++) {
            if (i > 0) {
                if (op->type.is_float()) {
                    base = builder->CreateFAdd(base, stride);
                } else if (op->type.is_int() && op->type.bits() >= 32) {
                    base = builder->CreateNSWAdd(base, stride);
                } else {
                    base = builder->CreateAdd(base, stride);
                }
            }
            value = builder->CreateInsertElement(value, base, ConstantInt::get(i32_t, i));
        }
    }
}

llvm::Value *CodeGen_LLVM::create_broadcast(llvm::Value *v, int lanes) {
    Constant *undef = UndefValue::get(VectorType::get(v->getType(), lanes));
    Constant *zero = ConstantInt::get(i32_t, 0);
    v = builder->CreateInsertElement(undef, v, zero);
    Constant *zeros = ConstantVector::getSplat(lanes, zero);
    return builder->CreateShuffleVector(v, undef, zeros);
}

void CodeGen_LLVM::visit(const Broadcast *op) {
    value = create_broadcast(codegen(op->value), op->lanes);
}

Value *CodeGen_LLVM::interleave_vectors(const std::vector<Value *> &vecs) {
    internal_assert(vecs.size() >= 1);
    for (size_t i = 1; i < vecs.size(); i++) {
        internal_assert(vecs[0]->getType() == vecs[i]->getType());
    }
    int vec_elements = vecs[0]->getType()->getVectorNumElements();

    if (vecs.size() == 1) {
        return vecs[0];
    } else if (vecs.size() == 2) {
        Value *a = vecs[0];
        Value *b = vecs[1];
        vector<int> indices(vec_elements*2);
        for (int i = 0; i < vec_elements*2; i++) {
            indices[i] = i%2 == 0 ? i/2 : i/2 + vec_elements;
        }
        return shuffle_vectors(a, b, indices);
    } else {
        // Grab the even and odd elements of vecs.
        vector<Value *> even_vecs;
        vector<Value *> odd_vecs;
        for (size_t i = 0; i < vecs.size(); i++) {
            if (i%2 == 0) {
                even_vecs.push_back(vecs[i]);
            } else {
                odd_vecs.push_back(vecs[i]);
            }
        }

        // If the number of vecs is odd, save the last one for later.
        Value *last = nullptr;
        if (even_vecs.size() > odd_vecs.size()) {
            last = even_vecs.back();
            even_vecs.pop_back();
        }
        internal_assert(even_vecs.size() == odd_vecs.size());

        // Interleave the even and odd parts.
        Value *even = interleave_vectors(even_vecs);
        Value *odd = interleave_vectors(odd_vecs);

        if (last) {
            int result_elements = vec_elements*vecs.size();

            // Interleave even and odd, leaving a space for the last element.
            vector<int> indices(result_elements, -1);
            for (int i = 0, idx = 0; i < result_elements; i++) {
                if (i%vecs.size() < vecs.size() - 1) {
                    indices[i] = idx%2 == 0 ? idx/2 : idx/2 + vec_elements*even_vecs.size();
                    idx++;
                }
            }
            Value *even_odd = shuffle_vectors(even, odd, indices);

            // Interleave the last vector into the result.
            last = slice_vector(last, 0, result_elements);
            for (int i = 0; i < result_elements; i++) {
                if (i%vecs.size() < vecs.size() - 1) {
                    indices[i] = i;
                } else {
                    indices[i] = i/vecs.size() + result_elements;
                }
            }

            return shuffle_vectors(even_odd, last, indices);
        } else {
            return interleave_vectors({even, odd});
        }
    }
}

void CodeGen_LLVM::scalarize(Expr e) {
    llvm::Type *result_type = llvm_type_of(e.type());

    Value *result = UndefValue::get(result_type);

    for (int i = 0; i < e.type().lanes(); i++) {
        Value *v = codegen(extract_lane(e, i));
        result = builder->CreateInsertElement(result, v, ConstantInt::get(i32_t, i));
    }
    value = result;
}

void CodeGen_LLVM::codegen_predicated_vector_store(const Store *op) {
    const Ramp *ramp = op->index.as<Ramp>();
    if (ramp && is_one(ramp->stride)) { // Dense vector store
        debug(4) << "Predicated dense vector store\n\t" << Stmt(op) << "\n";
        Value *vpred = codegen(op->predicate);
        Halide::Type value_type = op->value.type();
        Value *val = codegen(op->value);
        bool is_external = (external_buffer.find(op->name) != external_buffer.end());
        int alignment = value_type.bytes();
        int native_bits = native_vector_bits();
        int native_bytes = native_bits / 8;

        // Boost the alignment if possible, up to the native vector width.
        ModulusRemainder mod_rem = modulus_remainder(ramp->base, alignment_info);
        while ((mod_rem.remainder & 1) == 0 &&
               (mod_rem.modulus & 1) == 0 &&
               alignment < native_bytes) {
            mod_rem.modulus /= 2;
            mod_rem.remainder /= 2;
            alignment *= 2;
        }

        // If it is an external buffer, then we cannot assume that the host pointer
        // is aligned to at least the native vector width. However, we may be able to do
        // better than just assuming that it is unaligned.
        if (is_external && op->param.defined()) {
            int host_alignment = op->param.host_alignment();
            alignment = gcd(alignment, host_alignment);
        }

        // For dense vector stores wider than the native vector
        // width, bust them up into native vectors.
        int store_lanes = value_type.lanes();
        int native_lanes = native_bits / value_type.bits();

        for (int i = 0; i < store_lanes; i += native_lanes) {
            int slice_lanes = std::min(native_lanes, store_lanes - i);
            Expr slice_base = simplify(ramp->base + i);
            Expr slice_stride = make_one(slice_base.type());
            Expr slice_index = slice_lanes == 1 ? slice_base : Ramp::make(slice_base, slice_stride, slice_lanes);
            Value *slice_val = slice_vector(val, i, slice_lanes);
            Value *elt_ptr = codegen_buffer_pointer(op->name, value_type.element_of(), slice_base);
            Value *vec_ptr = builder->CreatePointerCast(elt_ptr, slice_val->getType()->getPointerTo());

            Value *slice_mask = slice_vector(vpred, i, slice_lanes);
            Instruction *store_inst = builder->CreateMaskedStore(slice_val, vec_ptr, alignment, slice_mask);
            add_tbaa_metadata(store_inst, op->name, slice_index);
        }
    } else { // It's not dense vector store, we need to scalarize it
        debug(4) << "Scalarize predicated vector store\n";
        Type value_type = op->value.type().element_of();
        Value *vpred = codegen(op->predicate);
        Value *vval = codegen(op->value);
        Value *vindex = codegen(op->index);
        for (int i = 0; i < op->index.type().lanes(); i++) {
            Constant *lane = ConstantInt::get(i32_t, i);
            Value *p = builder->CreateExtractElement(vpred, lane);
            if (p->getType() != i1_t) {
                p = builder->CreateIsNotNull(p);
            }

            Value *v = builder->CreateExtractElement(vval, lane);
            Value *idx = builder->CreateExtractElement(vindex, lane);
            internal_assert(p && v && idx);

            BasicBlock *true_bb = BasicBlock::Create(*context, "true_bb", function);
            BasicBlock *after_bb = BasicBlock::Create(*context, "after_bb", function);
            builder->CreateCondBr(p, true_bb, after_bb);

            builder->SetInsertPoint(true_bb);

            // Scalar
            Value *ptr = codegen_buffer_pointer(op->name, value_type, idx);
            builder->CreateAlignedStore(v, ptr, value_type.bytes());

            builder->CreateBr(after_bb);
            builder->SetInsertPoint(after_bb);
        }
    }
}

Value *CodeGen_LLVM::codegen_dense_vector_load(const Load *load, Value *vpred) {
    debug(4) << "Vectorize predicated dense vector load:\n\t" << Expr(load) << "\n";

    const Ramp *ramp = load->index.as<Ramp>();
    internal_assert(ramp && is_one(ramp->stride)) << "Should be dense vector load\n";

    bool is_external = (external_buffer.find(load->name) != external_buffer.end());
    int alignment = load->type.bytes(); // The size of a single element

    int native_bits = native_vector_bits();
    int native_bytes = native_bits / 8;

    // We assume halide_malloc for the platform returns
    // buffers aligned to at least the native vector
    // width. (i.e. 16-byte alignment on arm, and 32-byte
    // alignment on x86), so this is the maximum alignment we
    // can infer based on the index alone.

    // Boost the alignment if possible, up to the native vector width.
    ModulusRemainder mod_rem = modulus_remainder(ramp->base, alignment_info);
    while ((mod_rem.remainder & 1) == 0 &&
           (mod_rem.modulus & 1) == 0 &&
           alignment < native_bytes) {
        mod_rem.modulus /= 2;
        mod_rem.remainder /= 2;
        alignment *= 2;
    }

    // If it is an external buffer, then we cannot assume that the host pointer
    // is aligned to at least native vector width. However, we may be able to do
    // better than just assuming that it is unaligned.
    if (is_external) {
        if (load->param.defined()) {
            int host_alignment = load->param.host_alignment();
            alignment = gcd(alignment, host_alignment);
        } else if (get_target().has_feature(Target::JIT) && load->image.defined()) {
            // If we're JITting, use the actual pointer value to determine alignment for embedded buffers.
            alignment = gcd(alignment, (int)(((uintptr_t)load->image.data()) & std::numeric_limits<int>::max()));
        }
    }

    // For dense vector loads wider than the native vector
    // width, bust them up into native vectors
    int load_lanes = load->type.lanes();
    int native_lanes = native_bits / load->type.bits();
    vector<Value *> slices;
    for (int i = 0; i < load_lanes; i += native_lanes) {
        int slice_lanes = std::min(native_lanes, load_lanes - i);
        Expr slice_base = simplify(ramp->base + i);
        Expr slice_stride = make_one(slice_base.type());
        Expr slice_index = slice_lanes == 1 ? slice_base : Ramp::make(slice_base, slice_stride, slice_lanes);
        llvm::Type *slice_type = VectorType::get(llvm_type_of(load->type.element_of()), slice_lanes);
        Value *elt_ptr = codegen_buffer_pointer(load->name, load->type.element_of(), slice_base);
        Value *vec_ptr = builder->CreatePointerCast(elt_ptr, slice_type->getPointerTo());

        Instruction *load_inst;
        if (vpred != nullptr) {
            Value *slice_mask = slice_vector(vpred, i, slice_lanes);
            load_inst = builder->CreateMaskedLoad(vec_ptr, alignment, slice_mask);
        } else {
            load_inst = builder->CreateAlignedLoad(vec_ptr, alignment);
        }
        add_tbaa_metadata(load_inst, load->name, slice_index);
        slices.push_back(load_inst);
    }
    value = concat_vectors(slices);
    return value;
}

void CodeGen_LLVM::codegen_predicated_vector_load(const Load *op) {
    const Ramp *ramp = op->index.as<Ramp>();
    const IntImm *stride = ramp ? ramp->stride.as<IntImm>() : nullptr;

    if (ramp && is_one(ramp->stride)) { // Dense vector load
        value = codegen_dense_vector_load(op, codegen(op->predicate));
    } else if (ramp && stride && stride->value == -1) {
        debug(4) << "Predicated dense vector load with stride -1\n\t" << Expr(op) << "\n";
        vector<int> indices(ramp->lanes);
        for (int i = 0; i < ramp->lanes; i++) {
            indices[i] = ramp->lanes - 1 - i;
        }

        // Flip the predicate
        Value *vpred = codegen(op->predicate);
        vpred = shuffle_vectors(vpred, indices);

        // Load the vector and then flip it in-place
        Expr flipped_base = ramp->base - ramp->lanes + 1;
        Expr flipped_stride = make_one(flipped_base.type());
        Expr flipped_index = Ramp::make(flipped_base, flipped_stride, ramp->lanes);
        Expr flipped_load = Load::make(op->type, op->name, flipped_index, op->image,
                                       op->param, const_true(op->type.lanes()));

        Value *flipped = codegen_dense_vector_load(flipped_load.as<Load>(), vpred);
        value = shuffle_vectors(flipped, indices);
    } else { // It's not dense vector load, we need to scalarize it
        Expr load_expr = Load::make(op->type, op->name, op->index, op->image,
                                    op->param, const_true(op->type.lanes()));
        debug(4) << "Scalarize predicated vector load\n\t" << load_expr << "\n";
        Expr pred_load = Call::make(load_expr.type(),
                                    Call::if_then_else,
                                    {op->predicate, load_expr, make_zero(load_expr.type())},
                                    Internal::Call::Intrinsic);
        value = codegen(pred_load);
    }
}

void CodeGen_LLVM::visit(const Call *op) {
    internal_assert(op->is_extern() || op->is_intrinsic())
        << "Can only codegen extern calls and intrinsics\n";

    // Some call nodes are actually injected at various stages as a
    // cue for llvm to generate particular ops. In general these are
    // handled in the standard library, but ones with e.g. varying
    // types are handled here.
    if (op->is_intrinsic(Call::debug_to_file)) {
        internal_assert(op->args.size() == 3);
        const StringImm *filename = op->args[0].as<StringImm>();
        internal_assert(filename) << "Malformed debug_to_file node\n";
        // Grab the function from the initial module
        llvm::Function *debug_to_file = module->getFunction("halide_debug_to_file");
        internal_assert(debug_to_file) << "Could not find halide_debug_to_file function in initial module\n";

        // Make the filename a global string constant
        Value *user_context = get_user_context();
        Value *char_ptr = codegen(Expr(filename));
        vector<Value *> args = {user_context, char_ptr, codegen(op->args[1])};

        Value *buffer = codegen(op->args[2]);
        buffer = builder->CreatePointerCast(buffer, debug_to_file->getFunctionType()->getParamType(3));
        args.push_back(buffer);

        value = builder->CreateCall(debug_to_file, args);

    } else if (op->is_intrinsic(Call::bitwise_and)) {
        internal_assert(op->args.size() == 2);
        value = builder->CreateAnd(codegen(op->args[0]), codegen(op->args[1]));
    } else if (op->is_intrinsic(Call::bitwise_xor)) {
        internal_assert(op->args.size() == 2);
        value = builder->CreateXor(codegen(op->args[0]), codegen(op->args[1]));
    } else if (op->is_intrinsic(Call::bitwise_or)) {
        internal_assert(op->args.size() == 2);
        value = builder->CreateOr(codegen(op->args[0]), codegen(op->args[1]));
    } else if (op->is_intrinsic(Call::bitwise_not)) {
        internal_assert(op->args.size() == 1);
        value = builder->CreateNot(codegen(op->args[0]));
    } else if (op->is_intrinsic(Call::reinterpret)) {
        internal_assert(op->args.size() == 1);
        Type dst = op->type;
        Type src = op->args[0].type();
        llvm::Type *llvm_dst = llvm_type_of(dst);
        value = codegen(op->args[0]);
        if (src.is_handle() && !dst.is_handle()) {
            internal_assert(dst.is_uint() && dst.bits() == 64);

            // Handle -> UInt64
            llvm::DataLayout d(module.get());
            if (d.getPointerSize() == 4) {
                llvm::Type *intermediate = llvm_type_of(UInt(32, dst.lanes()));
                value = builder->CreatePtrToInt(value, intermediate);
                value = builder->CreateZExt(value, llvm_dst);
            } else if (d.getPointerSize() == 8) {
                value = builder->CreatePtrToInt(value, llvm_dst);
            } else {
                internal_error << "Pointer size is neither 4 nor 8 bytes\n";
            }

        } else if (dst.is_handle() && !src.is_handle()) {
            internal_assert(src.is_uint() && src.bits() == 64);

            // UInt64 -> Handle
            llvm::DataLayout d(module.get());
            if (d.getPointerSize() == 4) {
                llvm::Type *intermediate = llvm_type_of(UInt(32, src.lanes()));
                value = builder->CreateTrunc(value, intermediate);
                value = builder->CreateIntToPtr(value, llvm_dst);
            } else if (d.getPointerSize() == 8) {
                value = builder->CreateIntToPtr(value, llvm_dst);
            } else {
                internal_error << "Pointer size is neither 4 nor 8 bytes\n";
            }

        } else {
            value = builder->CreateBitCast(codegen(op->args[0]), llvm_dst);
        }
    } else if (op->is_intrinsic(Call::shift_left)) {
        internal_assert(op->args.size() == 2);
        value = builder->CreateShl(codegen(op->args[0]), codegen(op->args[1]));
    } else if (op->is_intrinsic(Call::shift_right)) {
        internal_assert(op->args.size() == 2);
        if (op->type.is_int()) {
            value = builder->CreateAShr(codegen(op->args[0]), codegen(op->args[1]));
        } else {
            value = builder->CreateLShr(codegen(op->args[0]), codegen(op->args[1]));
        }
    } else if (op->is_intrinsic(Call::abs)) {

        internal_assert(op->args.size() == 1);

        // Check if an appropriate vector abs for this type exists in the initial module
        Type t = op->args[0].type();
        string name = (t.is_float() ? "abs_f" : "abs_i") + std::to_string(t.bits());
        llvm::Function * builtin_abs =
            find_vector_runtime_function(name, op->type.lanes()).first;

        if (t.is_vector() && builtin_abs) {
            codegen(Call::make(op->type, name, op->args, Call::Extern));
        } else {
            // Generate select(x >= 0, x, -x) instead
            string x_name = unique_name('x');
            Expr x = Variable::make(op->args[0].type(), x_name);
            value = codegen(Let::make(x_name, op->args[0], select(x >= 0, x, -x)));
        }
    } else if (op->is_intrinsic(Call::absd)) {

        internal_assert(op->args.size() == 2);

        Expr a = op->args[0];
        Expr b = op->args[1];

        // Check if an appropriate vector abs for this type exists in the initial module
        Type t = a.type();
        string name;
        if (t.is_float()) {
            codegen(abs(a - b));
            return;
        } else if (t.is_int()) {
            name = "absd_i" + std::to_string(t.bits());
        } else {
            name = "absd_u" + std::to_string(t.bits());
        }

        llvm::Function *builtin_absd =
            find_vector_runtime_function(name, op->type.lanes()).first;

        if (t.is_vector() && builtin_absd) {
            codegen(Call::make(op->type, name, op->args, Call::Extern));
        } else {
            // Use a select instead
            string a_name = unique_name('a');
            string b_name = unique_name('b');
            Expr a_var = Variable::make(op->args[0].type(), a_name);
            Expr b_var = Variable::make(op->args[1].type(), b_name);
            codegen(Let::make(a_name, op->args[0],
                              Let::make(b_name, op->args[1],
                                        Select::make(a_var < b_var, b_var - a_var, a_var - b_var))));
        }
    } else if (op->is_intrinsic("div_round_to_zero")) {
        internal_assert(op->args.size() == 2);
        Value *a = codegen(op->args[0]);
        Value *b = codegen(op->args[1]);
        if (op->type.is_int()) {
            value = builder->CreateSDiv(a, b);
        } else if (op->type.is_uint()) {
            value = builder->CreateUDiv(a, b);
        } else {
            internal_error << "div_round_to_zero of non-integer type.\n";
        }
    } else if (op->is_intrinsic("mod_round_to_zero")) {
        internal_assert(op->args.size() == 2);
        Value *a = codegen(op->args[0]);
        Value *b = codegen(op->args[1]);
        if (op->type.is_int()) {
            value = builder->CreateSRem(a, b);
        } else if (op->type.is_uint()) {
            value = builder->CreateURem(a, b);
        } else {
            internal_error << "mod_round_to_zero of non-integer type.\n";
        }
    } else if (op->is_intrinsic(Call::lerp)) {
        internal_assert(op->args.size() == 3);
        value = codegen(lower_lerp(op->args[0], op->args[1], op->args[2]));
    } else if (op->is_intrinsic(Call::popcount)) {
        internal_assert(op->args.size() == 1);
        std::vector<llvm::Type*> arg_type(1);
        arg_type[0] = llvm_type_of(op->args[0].type());
        llvm::Function *fn = Intrinsic::getDeclaration(module.get(), Intrinsic::ctpop, arg_type);
        CallInst *call = builder->CreateCall(fn, codegen(op->args[0]));
        value = call;
    } else if (op->is_intrinsic(Call::count_leading_zeros) ||
               op->is_intrinsic(Call::count_trailing_zeros)) {
        internal_assert(op->args.size() == 1);
        std::vector<llvm::Type*> arg_type(1);
        arg_type[0] = llvm_type_of(op->args[0].type());
        llvm::Function *fn = Intrinsic::getDeclaration(module.get(),
                                                       (op->is_intrinsic(Call::count_leading_zeros)) ? Intrinsic::ctlz :
                                                       Intrinsic::cttz,
                                                       arg_type);
        llvm::Value *zero_is_not_undef = llvm::ConstantInt::getFalse(*context);
        llvm::Value *args[2] = { codegen(op->args[0]), zero_is_not_undef };
        CallInst *call = builder->CreateCall(fn, args);
        value = call;
    } else if (op->is_intrinsic(Call::return_second)) {
        internal_assert(op->args.size() == 2);
        codegen(op->args[0]);
        value = codegen(op->args[1]);
    } else if (op->is_intrinsic(Call::if_then_else)) {
        Expr cond = op->args[0];
        if (const Broadcast *b = cond.as<Broadcast>()) {
            cond = b->value;
        }
        if (cond.type().is_vector()) {
            scalarize(op);
        } else {

            internal_assert(op->args.size() == 3);

            BasicBlock *true_bb = BasicBlock::Create(*context, "true_bb", function);
            BasicBlock *false_bb = BasicBlock::Create(*context, "false_bb", function);
            BasicBlock *after_bb = BasicBlock::Create(*context, "after_bb", function);
            Value *c = codegen(cond);
            if (c->getType() != i1_t) {
                c = builder->CreateIsNotNull(c);
            }
            builder->CreateCondBr(c, true_bb, false_bb);
            builder->SetInsertPoint(true_bb);
            Value *true_value = codegen(op->args[1]);
            builder->CreateBr(after_bb);
            BasicBlock *true_pred = builder->GetInsertBlock();

            builder->SetInsertPoint(false_bb);
            Value *false_value = codegen(op->args[2]);
            builder->CreateBr(after_bb);
            BasicBlock *false_pred = builder->GetInsertBlock();

            builder->SetInsertPoint(after_bb);
            PHINode *phi = builder->CreatePHI(true_value->getType(), 2);
            phi->addIncoming(true_value, true_pred);
            phi->addIncoming(false_value, false_pred);

            value = phi;
        }
    } else if (op->is_intrinsic(Call::require)) {
        internal_assert(op->args.size() == 3);
        Expr cond = op->args[0];
        if (cond.type().is_vector()) {
            scalarize(op);
        } else {
            create_assertion(codegen(cond), op->args[2]);
            value = codegen(op->args[1]);
        }
    } else if (op->is_intrinsic(Call::make_struct)) {
        if (op->type.is_vector()) {
            // Make a vector of pointers to distinct structs
            scalarize(op);
        } else if (op->args.empty()) {
            // Empty structs can be emitted for arrays of size zero
            // (e.g. the shape of a zero-dimensional buffer). We
            // generate a null in this situation. */
            value = ConstantPointerNull::get(dyn_cast<PointerType>(llvm_type_of(op->type)));
        } else {
            // Codegen each element.
            bool all_same_type = true;
            vector<llvm::Value *> args(op->args.size());
            vector<llvm::Type *> types(op->args.size());
            for (size_t i = 0; i < op->args.size(); i++) {
                args[i] = codegen(op->args[i]);
                types[i] = args[i]->getType();
                all_same_type &= (types[0] == types[i]);
            }

            // Use either a single scalar, a fixed-size array, or a
            // struct. The struct type would always be correct, but
            // the array or scalar type produce slightly simpler IR.
            if (args.size() == 1) {
                value = create_alloca_at_entry(types[0], 1);
                builder->CreateStore(args[0], value);
            } else {
                llvm::Type *aggregate_t = (all_same_type ?
                                           (llvm::Type *)ArrayType::get(types[0], types.size()) :
                                           (llvm::Type *)StructType::get(*context, types));

                value = create_alloca_at_entry(aggregate_t, 1);
                for (size_t i = 0; i < args.size(); i++) {
                    Value *elem_ptr = builder->CreateConstInBoundsGEP2_32(aggregate_t, value, 0, i);
                    builder->CreateStore(args[i], elem_ptr);
                }
            }
        }

    } else if (op->is_intrinsic(Call::stringify)) {
        assert(!op->args.empty());

        if (op->type.is_vector()) {
            scalarize(op);
        } else {

            // Compute the maximum possible size of the message.
            int buf_size = 1; // One for the terminating zero.
            for (size_t i = 0; i < op->args.size(); i++) {
                Type t = op->args[i].type();
                if (op->args[i].as<StringImm>()) {
                    buf_size += op->args[i].as<StringImm>()->value.size();
                } else if (t.is_int() || t.is_uint()) {
                    buf_size += 19; // 2^64 = 18446744073709551616
                } else if (t.is_float()) {
                    if (t.bits() == 32) {
                        buf_size += 47; // %f format of max negative float
                    } else {
                        buf_size += 14; // Scientific notation with 6 decimal places.
                    }
                } else if (t == type_of<halide_buffer_t *>()) {
                    // Not a strict upper bound (there isn't one), but ought to be enough for most buffers.
                    buf_size += 512;
                } else {
                    internal_assert(t.is_handle());
                    buf_size += 18; // 0x0123456789abcdef
                }
            }
            // Round up to a multiple of 16 bytes.
            buf_size = ((buf_size + 15)/16)*16;

            // Clamp to at most 8k.
            if (buf_size > 8 * 1024) buf_size = 8 * 1024;

            // Allocate a stack array to hold the message.
            llvm::Value *buf = create_alloca_at_entry(i8_t, buf_size);

            llvm::Value *dst = buf;
            llvm::Value *buf_end = builder->CreateConstGEP1_32(buf, buf_size);

            llvm::Function *append_string  = module->getFunction("halide_string_to_string");
            llvm::Function *append_int64   = module->getFunction("halide_int64_to_string");
            llvm::Function *append_uint64  = module->getFunction("halide_uint64_to_string");
            llvm::Function *append_double  = module->getFunction("halide_double_to_string");
            llvm::Function *append_pointer = module->getFunction("halide_pointer_to_string");
            llvm::Function *append_buffer  = module->getFunction("halide_buffer_to_string");

            internal_assert(append_string);
            internal_assert(append_int64);
            internal_assert(append_uint64);
            internal_assert(append_double);
            internal_assert(append_pointer);
            internal_assert(append_buffer);

            for (size_t i = 0; i < op->args.size(); i++) {
                const StringImm *s = op->args[i].as<StringImm>();
                Type t = op->args[i].type();
                internal_assert(t.lanes() == 1);
                vector<Value *> call_args(2);
                call_args[0] = dst;
                call_args[1] = buf_end;

                if (s) {
                    call_args.push_back(codegen(op->args[i]));
                    dst = builder->CreateCall(append_string, call_args);
                } else if (t.is_bool()) {
                    call_args.push_back(builder->CreateSelect(
                        codegen(op->args[i]),
                        codegen(StringImm::make("true")),
                        codegen(StringImm::make("false"))));
                    dst = builder->CreateCall(append_string, call_args);
                } else if (t.is_int()) {
                    call_args.push_back(codegen(Cast::make(Int(64), op->args[i])));
                    call_args.push_back(ConstantInt::get(i32_t, 1));
                    dst = builder->CreateCall(append_int64, call_args);
                } else if (t.is_uint()) {
                    call_args.push_back(codegen(Cast::make(UInt(64), op->args[i])));
                    call_args.push_back(ConstantInt::get(i32_t, 1));
                    dst = builder->CreateCall(append_uint64, call_args);
                } else if (t.is_float()) {
                    call_args.push_back(codegen(Cast::make(Float(64), op->args[i])));
                    // Use scientific notation for doubles
                    call_args.push_back(ConstantInt::get(i32_t, t.bits() == 64 ? 1 : 0));
                    dst = builder->CreateCall(append_double, call_args);
                } else if (t == type_of<halide_buffer_t *>()) {
                    Value *buf = codegen(op->args[i]);
                    buf = builder->CreatePointerCast(buf, append_buffer->getFunctionType()->getParamType(2));
                    call_args.push_back(buf);
                    dst = builder->CreateCall(append_buffer, call_args);
                } else {
                    internal_assert(t.is_handle());
                    call_args.push_back(codegen(op->args[i]));
                    dst = builder->CreateCall(append_pointer, call_args);
                }
            }
            value = buf;
        }
    } else if (op->is_intrinsic(Call::memoize_expr)) {
        // Used as an annotation for caching, should be invisible to
        // codegen. Ignore arguments beyond the first as they are only
        // used in the cache key.
        internal_assert(op->args.size() > 0);
        value = codegen(op->args[0]);
    } else if (op->is_intrinsic(Call::alloca)) {
        // The argument is the number of bytes. For now it must be
        // const, or a call to size_of_halide_buffer_t.
        internal_assert(op->args.size() == 1);

        // We can generate slightly cleaner IR with fewer alignment
        // restrictions if we recognize the most common types we
        // expect to get alloca'd.
        const Call *call = op->args[0].as<Call>();
        if (op->type == type_of<struct halide_buffer_t *>() &&
            call && call->is_intrinsic(Call::size_of_halide_buffer_t)) {
            value = create_alloca_at_entry(buffer_t_type, 1);
        } else {
            const int64_t *sz = as_const_int(op->args[0]);
            internal_assert(sz);
            if (op->type == type_of<struct halide_dimension_t *>()) {
                value = create_alloca_at_entry(dimension_t_type, *sz / sizeof(halide_dimension_t));
            } else {
                // Just use an i8* and make the users bitcast it.
                value = create_alloca_at_entry(i8_t, *sz);
            }
        }
    } else if (op->is_intrinsic(Call::register_destructor)) {
        internal_assert(op->args.size() == 2);
        const StringImm *fn = op->args[0].as<StringImm>();
        internal_assert(fn);
        llvm::Function *f = module->getFunction(fn->value);
        if (!f) {
            llvm::Type *arg_types[] = {i8_t->getPointerTo(), i8_t->getPointerTo()};
            FunctionType *func_t = FunctionType::get(void_t, arg_types, false);
            f = llvm::Function::Create(func_t, llvm::Function::ExternalLinkage, fn->value, module.get());
            f->setCallingConv(CallingConv::C);
        }
        internal_assert(op->args[1].type().is_handle());
        Value *arg = codegen(op->args[1]);
        value = register_destructor(f, arg, Always);
    } else if (op->is_intrinsic(Call::call_cached_indirect_function)) {
        // Arguments to call_cached_indirect_function are of the form
        //
        //    cond_1, "sub_function_name_1",
        //    cond_2, "sub_function_name_2",
        //    ...
        //    cond_N, "sub_function_name_N"
        //
        // This will generate code that corresponds (roughly) to
        //
        //    static FunctionPtr f = []{
        //      if (cond_1) return sub_function_name_1;
        //      if (cond_2) return sub_function_name_2;
        //      ...
        //      if (cond_N) return sub_function_name_N;
        //    }
        //    return f(args)
        //
        // i.e.: the conditions will be evaluated *in order*; the first one
        // evaluating to true will have its corresponding function cached,
        // which will be used to complete this (and all subsequent) calls.
        //
        // The final condition (cond_N) must evaluate to a constant TRUE
        // value (so that the final function will be selected if all others
        // fail); failure to do so will cause unpredictable results.
        //
        // There is currently no way to clear the cached function pointer.
        //
        // It is assumed/required that all of the conditions are "pure"; each
        // must evaluate to the same value (within a given runtime environment)
        // across multiple evaluations.
        //
        // It is assumed/required that all of the sub-functions have arguments
        // (and return values) that are identical to those of this->function.
        //
        // Note that we require >= 4 arguments: fewer would imply
        // only one condition+function pair, which is pointless to use
        // (the function should always be called directly).
        //
        internal_assert(op->args.size() >= 4);
        internal_assert(!(op->args.size() & 1));

        // Gather information we need about each function.
        struct SubFn {
            llvm::Function *fn;
            llvm::GlobalValue *fn_ptr;
            Expr cond;
        };
        vector<SubFn> sub_fns;
        for (size_t i = 0; i < op->args.size(); i += 2) {
            const string sub_fn_name = op->args[i+1].as<StringImm>()->value;
            string extern_sub_fn_name = sub_fn_name;
            llvm::Function *sub_fn = module->getFunction(sub_fn_name);
            if (!sub_fn) {
                extern_sub_fn_name = get_mangled_names(sub_fn_name,
                                                       LinkageType::External,
                                                       NameMangling::Default,
                                                       current_function_args,
                                                       get_target()).extern_name;
                debug(1) << "Did not find function " << sub_fn_name
                         << ", assuming extern \"C\" " << extern_sub_fn_name << "\n";
                vector<llvm::Type *> arg_types;
                for (const auto &arg : function->args()) {
                     arg_types.push_back(arg.getType());
                }
                llvm::Type *result_type = llvm_type_of(op->type);
                FunctionType *func_t = FunctionType::get(result_type, arg_types, false);
                sub_fn = llvm::Function::Create(func_t, llvm::Function::ExternalLinkage,
                                                extern_sub_fn_name, module.get());
                sub_fn->setCallingConv(CallingConv::C);
            }

            llvm::GlobalValue *sub_fn_ptr = module->getNamedValue(extern_sub_fn_name);
            if (!sub_fn_ptr) {
                debug(1) << "Did not find function ptr " << extern_sub_fn_name << ", assuming extern \"C\".\n";
                sub_fn_ptr = new GlobalVariable(*module, sub_fn->getType(),
                                                /*isConstant*/ true, GlobalValue::ExternalLinkage,
                                                /*initializer*/ nullptr, extern_sub_fn_name);
            }
            auto cond = op->args[i];
            sub_fns.push_back({sub_fn, sub_fn_ptr, cond});
        }

        // Create a null-initialized global to track this object.
        const auto base_fn = sub_fns.back().fn;
        const string global_name = unique_name(base_fn->getName().str() + "_indirect_fn_ptr");
        GlobalVariable *global = new GlobalVariable(
            *module,
            base_fn->getType(),
            /*isConstant*/ false,
            GlobalValue::PrivateLinkage,
            ConstantPointerNull::get(base_fn->getType()),
            global_name);
        LoadInst *loaded_value = builder->CreateLoad(global);

        BasicBlock *global_inited_bb = BasicBlock::Create(*context, "global_inited_bb", function);
        BasicBlock *global_not_inited_bb = BasicBlock::Create(*context, "global_not_inited_bb", function);
        BasicBlock *call_fn_bb = BasicBlock::Create(*context, "call_fn_bb", function);

        // Only init the global if not already inited.
        //
        // Note that we deliberately do not attempt to make this threadsafe via (e.g.) mutexes;
        // the requirements of the conditions above mean that multiple writes *should* only
        // be able to re-write the same value, which is harmless for our purposes, and
        // avoiding such code simplifies and speeds the resulting code.
        //
        // (Note that if we ever need to add a way to clear the cached function pointer,
        // we may need to reconsider this, to avoid amusingly horrible race conditions.)
        builder->CreateCondBr(builder->CreateIsNotNull(loaded_value),
            global_inited_bb, global_not_inited_bb, very_likely_branch);

        // Build the not-already-inited case
        builder->SetInsertPoint(global_not_inited_bb);
        llvm::Value *selected_value = nullptr;
        for (int i = sub_fns.size() - 1; i >= 0; i--) {
            const auto sub_fn = sub_fns[i];
            if (!selected_value) {
                selected_value = sub_fn.fn_ptr;
            } else {
                selected_value = builder->CreateSelect(codegen(sub_fn.cond),
                                                       sub_fn.fn_ptr, selected_value);
            }
        }
        builder->CreateStore(selected_value, global);
        builder->CreateBr(call_fn_bb);

        // Just an incoming edge for the Phi node
        builder->SetInsertPoint(global_inited_bb);
        builder->CreateBr(call_fn_bb);

        builder->SetInsertPoint(call_fn_bb);
        PHINode *phi = builder->CreatePHI(selected_value->getType(), 2);
        phi->addIncoming(selected_value, global_not_inited_bb);
        phi->addIncoming(loaded_value, global_inited_bb);

        std::vector<llvm::Value *> call_args;
        for (auto &arg : function->args()) {
             call_args.push_back(&arg);
        }

        llvm::CallInst *call = builder->CreateCall(base_fn->getFunctionType(), phi, call_args);
        value = call;
    } else if (op->is_intrinsic(Call::prefetch)) {
        user_assert((op->args.size() == 4) && is_one(op->args[2]))
            << "Only prefetch of 1 cache line is supported.\n";

        llvm::Function *prefetch_fn = module->getFunction("_halide_prefetch");
        internal_assert(prefetch_fn);

        vector<llvm::Value *> args;
        args.push_back(codegen_buffer_pointer(codegen(op->args[0]), op->type, op->args[1]));
        // The first argument is a pointer, which has type i8*. We
        // need to cast the argument, which might be a pointer to a
        // different type.
        llvm::Type *ptr_type = prefetch_fn->getFunctionType()->params()[0];
        args[0] = builder->CreateBitCast(args[0], ptr_type);

        value = builder->CreateCall(prefetch_fn, args);

    } else if (op->is_intrinsic(Call::signed_integer_overflow)) {
        user_error << "Signed integer overflow occurred during constant-folding. Signed"
            " integer overflow for int32 and int64 is undefined behavior in"
            " Halide.\n";
    } else if (op->is_intrinsic(Call::indeterminate_expression)) {
        user_error << "Indeterminate expression occurred during constant-folding.\n";
    } else if (op->is_intrinsic(Call::size_of_halide_buffer_t)) {
        llvm::DataLayout d(module.get());
        value = ConstantInt::get(i32_t, (int)d.getTypeAllocSize(buffer_t_type));
    } else if (op->is_intrinsic(Call::strict_float)) {
        IRBuilder<llvm::ConstantFolder, llvm::IRBuilderDefaultInserter>::FastMathFlagGuard guard(*builder);
        llvm::FastMathFlags safe_flags;
        safe_flags.clear();
        builder->setFastMathFlags(safe_flags);
        builder->setDefaultFPMathTag(strict_fp_math_md);
        value = codegen(op->args[0]);
    } else if (op->is_intrinsic()) {
        internal_error << "Unknown intrinsic: " << op->name << "\n";
    } else if (op->call_type == Call::PureExtern && op->name == "pow_f32") {
        internal_assert(op->args.size() == 2);
        Expr x = op->args[0];
        Expr y = op->args[1];
        Expr e = Internal::halide_exp(Internal::halide_log(x) * y);
        e.accept(this);
    } else if (op->call_type == Call::PureExtern && op->name == "log_f32") {
        internal_assert(op->args.size() == 1);
        Expr e = Internal::halide_log(op->args[0]);
        e.accept(this);
    } else if (op->call_type == Call::PureExtern && op->name == "exp_f32") {
        internal_assert(op->args.size() == 1);
        Expr e = Internal::halide_exp(op->args[0]);
        e.accept(this);
    } else if (op->call_type == Call::PureExtern &&
               (op->name == "is_nan_f32" || op->name == "is_nan_f64")) {
        internal_assert(op->args.size() == 1);
        Value *a = codegen(op->args[0]);

        /* NaNs are not supposed to exist in "no NaNs" compilation
         * mode, but it appears llvm special cases the unordered
         * compare instruction when the global NoNaNsFPMath option is
         * set and still checks for a NaN. However if the nnan flag is
         * set on the instruction itself, llvm treats the comparison
         * as always false. Thus we always turn off the per-instruction
         * fast-math flags for this instruction. I.e. it is always
         * treated as strict. Note that compilation may still be in
         * fast-math mode due to global options, but that's ok due to
         * the aforementioned special casing. */
        IRBuilder<llvm::ConstantFolder, llvm::IRBuilderDefaultInserter>::FastMathFlagGuard guard(*builder);
        llvm::FastMathFlags safe_flags;
        safe_flags.clear();
        builder->setFastMathFlags(safe_flags);
        builder->setDefaultFPMathTag(strict_fp_math_md);

        value = builder->CreateFCmpUNO(a, a);
    } else {
        // It's an extern call.

        std::string name;
        if (op->call_type == Call::ExternCPlusPlus) {
            user_assert(get_target().has_feature(Target::CPlusPlusMangling)) <<
                "Target must specify C++ name mangling (\"c_plus_plus_name_mangling\") in order to call C++ externs. (" <<
                op->name << ")\n";

            std::vector<std::string> namespaces;
            name = extract_namespaces(op->name, namespaces);
            std::vector<ExternFuncArgument> mangle_args;
            for (const auto &arg : op->args) {
                mangle_args.push_back(ExternFuncArgument(arg));
            }
            name = cplusplus_function_mangled_name(name, namespaces, op->type, mangle_args, get_target());
        } else {
            name = op->name;
        }

        // Codegen the args
        vector<Value *> args(op->args.size());
        for (size_t i = 0; i < op->args.size(); i++) {
            args[i] = codegen(op->args[i]);
        }

        llvm::Function *fn = module->getFunction(name);

        llvm::Type *result_type = llvm_type_of(op->type);

        // Add a user context arg as needed. It's never a vector.
        bool takes_user_context = function_takes_user_context(op->name);
        if (takes_user_context) {
            internal_assert(fn) << "External function " << op->name << " is marked as taking user_context, but is not in the runtime module. Check if runtime_api.cpp needs to be rebuilt.\n";
            debug(4) << "Adding user_context to " << op->name << " args\n";
            args.insert(args.begin(), get_user_context());
        }

        // If we can't find it, declare it extern "C"
        if (!fn) {
            vector<llvm::Type *> arg_types(args.size());
            for (size_t i = 0; i < args.size(); i++) {
                arg_types[i] = args[i]->getType();
                if (arg_types[i]->isVectorTy()) {
                    VectorType *vt = dyn_cast<VectorType>(arg_types[i]);
                    arg_types[i] = vt->getElementType();
                }
            }

            llvm::Type *scalar_result_type = result_type;
            if (result_type->isVectorTy()) {
                VectorType *vt = dyn_cast<VectorType>(result_type);
                scalar_result_type = vt->getElementType();
            }

            FunctionType *func_t = FunctionType::get(scalar_result_type, arg_types, false);

            fn = llvm::Function::Create(func_t, llvm::Function::ExternalLinkage, name, module.get());
            fn->setCallingConv(CallingConv::C);
            debug(4) << "Did not find " << op->name << ". Declared it extern \"C\".\n";
        } else {
            debug(4) << "Found " << op->name << "\n";

            // TODO: Say something more accurate here as there is now
            // partial information in the handle_type field, but it is
            // not clear it can be matched to the LLVM types and it is
            // not always there.
            // Halide's type system doesn't preserve pointer types
            // correctly (they just get called "Handle()"), so we may
            // need to pointer cast to the appropriate type. Only look at
            // fixed params (not varags) in llvm function.
            FunctionType *func_t = fn->getFunctionType();
            for (size_t i = takes_user_context ? 1 : 0;
                 i < std::min(args.size(), (size_t)(func_t->getNumParams()));
                 i++) {
                Expr halide_arg = takes_user_context ? op->args[i-1] : op->args[i];
                if (halide_arg.type().is_handle()) {
                    llvm::Type *t = func_t->getParamType(i);

                    // Widen to vector-width as needed. If the
                    // function doesn't actually take a vector,
                    // individual lanes will be extracted below.
                    if (halide_arg.type().is_vector() &&
                        !t->isVectorTy()) {
                        t = VectorType::get(t, halide_arg.type().lanes());
                    }

                    if (t != args[i]->getType()) {
                        debug(4) << "Pointer casting argument to extern call: "
                                 << halide_arg << "\n";
                        args[i] = builder->CreatePointerCast(args[i], t);
                    }
                }
            }
        }

        if (op->type.is_scalar()) {
            CallInst *call = builder->CreateCall(fn, args);
            if (op->is_pure()) {
                call->setDoesNotAccessMemory();
            }
            call->setDoesNotThrow();
            value = call;
        } else {

            // Check if a vector version of the function already
            // exists at some useful width.
            pair<llvm::Function *, int> vec =
                find_vector_runtime_function(name, op->type.lanes());
            llvm::Function *vec_fn = vec.first;
            int w = vec.second;

            if (vec_fn) {
                value = call_intrin(llvm_type_of(op->type), w,
                                    vec_fn->getName(), args);
            } else {

                // No vector version found. Scalarize. Extract each simd
                // lane in turn and do one scalar call to the function.
                value = UndefValue::get(result_type);
                for (int i = 0; i < op->type.lanes(); i++) {
                    Value *idx = ConstantInt::get(i32_t, i);
                    vector<Value *> arg_lane(args.size());
                    for (size_t j = 0; j < args.size(); j++) {
                        if (args[j]->getType()->isVectorTy()) {
                            arg_lane[j] = builder->CreateExtractElement(args[j], idx);
                        } else {
                            arg_lane[j] = args[j];
                        }
                    }
                    CallInst *call = builder->CreateCall(fn, arg_lane);
                    if (op->is_pure()) {
                        call->setDoesNotAccessMemory();
                    }
                    call->setDoesNotThrow();
                    if (!call->getType()->isVoidTy()) {
                        value = builder->CreateInsertElement(value, call, idx);
                    } // otherwise leave it as undef.
                }
            }
        }
    }
}

void CodeGen_LLVM::visit(const Prefetch *op) {
    internal_error << "Prefetch encountered during codegen\n";
}

void CodeGen_LLVM::visit(const Let *op) {
    sym_push(op->name, codegen(op->value));
    if (op->value.type() == Int(32)) {
        alignment_info.push(op->name, modulus_remainder(op->value, alignment_info));
    }
    value = codegen(op->body);
    if (op->value.type() == Int(32)) {
        alignment_info.pop(op->name);
    }
    sym_pop(op->name);
}

void CodeGen_LLVM::visit(const LetStmt *op) {
    sym_push(op->name, codegen(op->value));

    if (op->value.type() == Int(32)) {
        alignment_info.push(op->name, modulus_remainder(op->value, alignment_info));
    }

    codegen(op->body);

    if (op->value.type() == Int(32)) {
        alignment_info.pop(op->name);
    }

    sym_pop(op->name);
}

void CodeGen_LLVM::visit(const AssertStmt *op) {
    create_assertion(codegen(op->condition), op->message);
}

Constant *CodeGen_LLVM::create_string_constant(const string &s) {
    map<string, Constant *>::iterator iter = string_constants.find(s);
    if (iter == string_constants.end()) {
        vector<char> data;
        data.reserve(s.size()+1);
        data.insert(data.end(), s.begin(), s.end());
        data.push_back(0);
        Constant *val = create_binary_blob(data, "str");
        string_constants[s] = val;
        return val;
    } else {
        return iter->second;
    }
}

Constant *CodeGen_LLVM::create_binary_blob(const vector<char> &data, const string &name, bool constant) {
    internal_assert(!data.empty());
    llvm::Type *type = ArrayType::get(i8_t, data.size());
    GlobalVariable *global = new GlobalVariable(*module, type,
                                                constant, GlobalValue::PrivateLinkage,
                                                0, name);
    ArrayRef<unsigned char> data_array((const unsigned char *)&data[0], data.size());
    global->setInitializer(ConstantDataArray::get(*context, data_array));
    global->setAlignment(32);

    Constant *zero = ConstantInt::get(i32_t, 0);
    Constant *zeros[] = {zero, zero};
    Constant *ptr = ConstantExpr::getInBoundsGetElementPtr(type, global, zeros);
    return ptr;
}

void CodeGen_LLVM::create_assertion(Value *cond, Expr message, llvm::Value *error_code) {

    internal_assert(!message.defined() || message.type() == Int(32))
        << "Assertion result is not an int: " << message;

    if (target.has_feature(Target::NoAsserts)) return;

    // If the condition is a vector, fold it down to a scalar
    VectorType *vt = dyn_cast<VectorType>(cond->getType());
    if (vt) {
        Value *scalar_cond = builder->CreateExtractElement(cond, ConstantInt::get(i32_t, 0));
        for (unsigned i = 1; i < vt->getNumElements(); i++) {
            Value *lane = builder->CreateExtractElement(cond, ConstantInt::get(i32_t, i));
            scalar_cond = builder->CreateAnd(scalar_cond, lane);
        }
        cond = scalar_cond;
    }

    // Make a new basic block for the assert
    BasicBlock *assert_fails_bb = BasicBlock::Create(*context, "assert failed", function);
    BasicBlock *assert_succeeds_bb = BasicBlock::Create(*context, "assert succeeded", function);

    // If the condition fails, enter the assert body, otherwise, enter the block after
    builder->CreateCondBr(cond, assert_succeeds_bb, assert_fails_bb, very_likely_branch);

    // Build the failure case
    builder->SetInsertPoint(assert_fails_bb);

    // Call the error handler
    if (!error_code) error_code = codegen(message);

    return_with_error_code(error_code);

    // Continue on using the success case
    builder->SetInsertPoint(assert_succeeds_bb);
}

void CodeGen_LLVM::return_with_error_code(llvm::Value *error_code) {
    // Branch to the destructor block, which cleans up and then bails out.
    BasicBlock *dtors = get_destructor_block();

    // Hook up our error code to the phi node that the destructor block starts with.
    PHINode *phi = dyn_cast<PHINode>(dtors->begin());
    internal_assert(phi) << "The destructor block is supposed to start with a phi node\n";
    phi->addIncoming(error_code, builder->GetInsertBlock());

    builder->CreateBr(get_destructor_block());
}

void CodeGen_LLVM::visit(const ProducerConsumer *op) {
    string name;
    if (op->is_producer) {
        name = std::string("produce ") + op->name;
    } else {
        name = std::string("consume ") + op->name;
    }
    BasicBlock *produce = BasicBlock::Create(*context, name, function);
    builder->CreateBr(produce);
    builder->SetInsertPoint(produce);
    codegen(op->body);
}

void CodeGen_LLVM::visit(const For *op) {
    Value *min = codegen(op->min);
    Value *extent = codegen(op->extent);

    if (op->for_type == ForType::Serial) {
        Value *max = builder->CreateNSWAdd(min, extent);

        BasicBlock *preheader_bb = builder->GetInsertBlock();

        // Make a new basic block for the loop
        BasicBlock *loop_bb = BasicBlock::Create(*context, std::string("for ") + op->name, function);
        // Create the block that comes after the loop
        BasicBlock *after_bb = BasicBlock::Create(*context, std::string("end for ") + op->name, function);

        // If min < max, fall through to the loop bb
        Value *enter_condition = builder->CreateICmpSLT(min, max);
        builder->CreateCondBr(enter_condition, loop_bb, after_bb, very_likely_branch);
        builder->SetInsertPoint(loop_bb);

        // Make our phi node.
        PHINode *phi = builder->CreatePHI(i32_t, 2);
        phi->addIncoming(min, preheader_bb);

        // Within the loop, the variable is equal to the phi value
        sym_push(op->name, phi);

        // Emit the loop body
        codegen(op->body);

        // Update the counter
        Value *next_var = builder->CreateNSWAdd(phi, ConstantInt::get(i32_t, 1));

        // Add the back-edge to the phi node
        phi->addIncoming(next_var, builder->GetInsertBlock());

        // Maybe exit the loop
        Value *end_condition = builder->CreateICmpNE(next_var, max);
        builder->CreateCondBr(end_condition, loop_bb, after_bb);

        builder->SetInsertPoint(after_bb);

        // Pop the loop variable from the scope
        sym_pop(op->name);
    } else if (op->for_type == ForType::Parallel) {

        debug(3) << "Entering parallel for loop over " << op->name << "\n";

        // Find every symbol that the body of this loop refers to
        // and dump it into a closure
        Closure closure(op->body, op->name);

        // Allocate a closure
        StructType *closure_t = build_closure_type(closure, buffer_t_type, context);
        Value *ptr = create_alloca_at_entry(closure_t, 1);

        // Fill in the closure
        pack_closure(closure_t, ptr, closure, symbol_table, buffer_t_type, builder);

        // Make a new function that does one iteration of the body of the loop
        llvm::Type *voidPointerType = (llvm::Type *)(i8_t->getPointerTo());
        llvm::Type *args_t[] = {voidPointerType, i32_t, voidPointerType};
        FunctionType *func_t = FunctionType::get(i32_t, args_t, false);
        llvm::Function *containing_function = function;
        function = llvm::Function::Create(func_t, llvm::Function::InternalLinkage,
                                          "par_for_" + function->getName() + "_" + op->name, module.get());
        #if LLVM_VERSION < 50
        function->setDoesNotAlias(3);
        #else
        function->addParamAttr(2, Attribute::NoAlias);
        #endif
        set_function_attributes_for_target(function, target);

        // Make the initial basic block and jump the builder into the new function
        IRBuilderBase::InsertPoint call_site = builder->saveIP();
        BasicBlock *block = BasicBlock::Create(*context, "entry", function);
        builder->SetInsertPoint(block);

        // Get the user context value before swapping out the symbol table.
        Value *user_context = get_user_context();

        // Save the destructor block
        BasicBlock *parent_destructor_block = destructor_block;
        destructor_block = nullptr;

        // Make a new scope to use
        Scope<Value *> saved_symbol_table;
        symbol_table.swap(saved_symbol_table);

        // Get the function arguments

        // The user context is first argument of the function; it's
        // important that we override the name to be "__user_context",
        // since the LLVM function has a random auto-generated name for
        // this argument.
        llvm::Function::arg_iterator iter = function->arg_begin();
        sym_push("__user_context", iterator_to_pointer(iter));

        // Next is the loop variable.
        ++iter;
        sym_push(op->name, iterator_to_pointer(iter));

        // The closure pointer is the third and last argument.
        ++iter;
        iter->setName("closure");
        Value *closure_handle = builder->CreatePointerCast(iterator_to_pointer(iter),
                                                           closure_t->getPointerTo());
        // Load everything from the closure into the new scope
        unpack_closure(closure, symbol_table, closure_t, closure_handle, builder);

        // Generate the new function body
        codegen(op->body);

        // Return success
        return_with_error_code(ConstantInt::get(i32_t, 0));

        // Move the builder back to the main function and call do_par_for
        builder->restoreIP(call_site);
        llvm::Function *do_par_for = module->getFunction("halide_do_par_for");
        internal_assert(do_par_for) << "Could not find halide_do_par_for in initial module\n";
        #if LLVM_VERSION < 50
        do_par_for->setDoesNotAlias(5);
        #else
        do_par_for->addParamAttr(4, Attribute::NoAlias);
        #endif
        //do_par_for->setDoesNotCapture(5);
        ptr = builder->CreatePointerCast(ptr, i8_t->getPointerTo());
        Value *args[] = {user_context, function, min, extent, ptr};
        debug(4) << "Creating call to do_par_for\n";
        Value *result = builder->CreateCall(do_par_for, args);

        debug(3) << "Leaving parallel for loop over " << op->name << "\n";

        // Now restore the scope
        symbol_table.swap(saved_symbol_table);
        function = containing_function;

        // Restore the destructor block
        destructor_block = parent_destructor_block;

        // Check for success
        Value *did_succeed = builder->CreateICmpEQ(result, ConstantInt::get(i32_t, 0));
        create_assertion(did_succeed, Expr(), result);

    } else {
        internal_error << "Unknown type of For node. Only Serial and Parallel For nodes should survive down to codegen.\n";
    }
}

void CodeGen_LLVM::visit(const Store *op) {
    // Even on 32-bit systems, Handles are treated as 64-bit in
    // memory, so convert stores of handles to stores of uint64_ts.
    if (op->value.type().is_handle()) {
        Expr v = reinterpret(UInt(64, op->value.type().lanes()), op->value);
        codegen(Store::make(op->name, v, op->index, op->param, op->predicate));
        return;
    }

    // Predicated store
    if (!is_one(op->predicate)) {
        codegen_predicated_vector_store(op);
        return;
    }

    Halide::Type value_type = op->value.type();
    Value *val = codegen(op->value);
    bool is_external = (external_buffer.find(op->name) != external_buffer.end());
    // Scalar
    if (value_type.is_scalar()) {
        Value *ptr = codegen_buffer_pointer(op->name, value_type, op->index);
        StoreInst *store = builder->CreateAlignedStore(val, ptr, value_type.bytes());
        add_tbaa_metadata(store, op->name, op->index);
    } else if (const Let *let = op->index.as<Let>()) {
        Stmt s = Store::make(op->name, op->value, let->body, op->param, op->predicate);
        codegen(LetStmt::make(let->name, let->value, s));
    } else {
        int alignment = value_type.bytes();
        const Ramp *ramp = op->index.as<Ramp>();
        if (ramp && is_one(ramp->stride)) {

            int native_bits = native_vector_bits();
            int native_bytes = native_bits / 8;

            // Boost the alignment if possible, up to the native vector width.
            ModulusRemainder mod_rem = modulus_remainder(ramp->base, alignment_info);
            while ((mod_rem.remainder & 1) == 0 &&
                   (mod_rem.modulus & 1) == 0 &&
                   alignment < native_bytes) {
                mod_rem.modulus /= 2;
                mod_rem.remainder /= 2;
                alignment *= 2;
            }

            // If it is an external buffer, then we cannot assume that the host pointer
            // is aligned to at least the native vector width. However, we may be able to do
            // better than just assuming that it is unaligned.
            if (is_external && op->param.defined()) {
                int host_alignment = op->param.host_alignment();
                alignment = gcd(alignment, host_alignment);
            }

            // For dense vector stores wider than the native vector
            // width, bust them up into native vectors.
            int store_lanes = value_type.lanes();
            int native_lanes = native_bits / value_type.bits();

            for (int i = 0; i < store_lanes; i += native_lanes) {
                int slice_lanes = std::min(native_lanes, store_lanes - i);
                Expr slice_base = simplify(ramp->base + i);
                Expr slice_stride = make_one(slice_base.type());
                Expr slice_index = slice_lanes == 1 ? slice_base : Ramp::make(slice_base, slice_stride, slice_lanes);
                Value *slice_val = slice_vector(val, i, slice_lanes);
                Value *elt_ptr = codegen_buffer_pointer(op->name, value_type.element_of(), slice_base);
                Value *vec_ptr = builder->CreatePointerCast(elt_ptr, slice_val->getType()->getPointerTo());
                StoreInst *store = builder->CreateAlignedStore(slice_val, vec_ptr, alignment);
                add_tbaa_metadata(store, op->name, slice_index);
            }
        } else if (ramp) {
            Type ptr_type = value_type.element_of();
            Value *ptr = codegen_buffer_pointer(op->name, ptr_type, ramp->base);
            const IntImm *const_stride = ramp->stride.as<IntImm>();
            Value *stride = codegen(ramp->stride);
            // Scatter without generating the indices as a vector
            for (int i = 0; i < ramp->lanes; i++) {
                Constant *lane = ConstantInt::get(i32_t, i);
                Value *v = builder->CreateExtractElement(val, lane);
                if (const_stride) {
                    // Use a constant offset from the base pointer
                    Value *p =
                        builder->CreateConstInBoundsGEP1_32(
                            llvm_type_of(ptr_type),
                            ptr,
                            const_stride->value * i);
                    StoreInst *store = builder->CreateStore(v, p);
                    add_tbaa_metadata(store, op->name, op->index);
                } else {
                    // Increment the pointer by the stride for each element
                    StoreInst *store = builder->CreateStore(v, ptr);
                    add_tbaa_metadata(store, op->name, op->index);
                    ptr = builder->CreateInBoundsGEP(ptr, stride);
                }
            }
        } else {
            // Scatter
            Value *index = codegen(op->index);
            for (int i = 0; i < value_type.lanes(); i++) {
                Value *lane = ConstantInt::get(i32_t, i);
                Value *idx = builder->CreateExtractElement(index, lane);
                Value *v = builder->CreateExtractElement(val, lane);
                Value *ptr = codegen_buffer_pointer(op->name, value_type.element_of(), idx);
                StoreInst *store = builder->CreateStore(v, ptr);
                add_tbaa_metadata(store, op->name, op->index);
            }
        }
    }

}


void CodeGen_LLVM::visit(const Block *op) {
    codegen(op->first);
    if (op->rest.defined()) codegen(op->rest);
}

void CodeGen_LLVM::visit(const Realize *op) {
    internal_error << "Realize encountered during codegen\n";
}

void CodeGen_LLVM::visit(const Provide *op) {
    internal_error << "Provide encountered during codegen\n";
}

void CodeGen_LLVM::visit(const IfThenElse *op) {
    BasicBlock *true_bb = BasicBlock::Create(*context, "true_bb", function);
    BasicBlock *false_bb = BasicBlock::Create(*context, "false_bb", function);
    BasicBlock *after_bb = BasicBlock::Create(*context, "after_bb", function);
    builder->CreateCondBr(codegen(op->condition), true_bb, false_bb);

    builder->SetInsertPoint(true_bb);
    codegen(op->then_case);
    builder->CreateBr(after_bb);

    builder->SetInsertPoint(false_bb);
    if (op->else_case.defined()) {
        codegen(op->else_case);
    }
    builder->CreateBr(after_bb);

    builder->SetInsertPoint(after_bb);
}

void CodeGen_LLVM::visit(const Evaluate *op) {
    codegen(op->value);

    // Discard result
    value = nullptr;
}

void CodeGen_LLVM::visit(const Shuffle *op) {
    if (op->is_interleave()) {
        vector<Value *> vecs;
        for (Expr i : op->vectors) {
            vecs.push_back(codegen(i));
        }
        value = interleave_vectors(vecs);
    } else {
        vector<Value *> vecs;
        for (Expr i : op->vectors) {
            vecs.push_back(codegen(i));
        }
        value = concat_vectors(vecs);
        if (op->is_concat()) {
            // If this is just a concat, we're done.
        } else if (op->is_slice() && op->slice_stride() == 1) {
            value = slice_vector(value, op->indices[0], op->indices.size());
        } else {
            value = shuffle_vectors(value, op->indices);
        }
    }

    if (op->type.is_scalar()) {
        value = builder->CreateExtractElement(value, ConstantInt::get(i32_t, 0));
    }
}

Value *CodeGen_LLVM::create_alloca_at_entry(llvm::Type *t, int n, bool zero_initialize, const string &name) {
    IRBuilderBase::InsertPoint here = builder->saveIP();
    BasicBlock *entry = &builder->GetInsertBlock()->getParent()->getEntryBlock();
    if (entry->empty()) {
        builder->SetInsertPoint(entry);
    } else {
        builder->SetInsertPoint(entry, entry->getFirstInsertionPt());
    }
    Value *size = ConstantInt::get(i32_t, n);
    AllocaInst *ptr = builder->CreateAlloca(t, size, name);
    int align = native_vector_bits() / 8;
    if (t->isVectorTy() || n > 1) {
        ptr->setAlignment(align);
    }

    if (zero_initialize) {
        if (n == 1) {
            builder->CreateStore(Constant::getNullValue(t), ptr);
        } else {
            builder->CreateMemSet(ptr, Constant::getNullValue(t), n, align);
        }
    }
    builder->restoreIP(here);
    return ptr;
}

Value *CodeGen_LLVM::get_user_context() const {
    Value *ctx = sym_get("__user_context", false);
    if (!ctx) {
        ctx = ConstantPointerNull::get(i8_t->getPointerTo()); // void*
    }
    return ctx;
}

Value *CodeGen_LLVM::call_intrin(Type result_type, int intrin_lanes,
                                 const string &name, vector<Expr> args) {
    vector<Value *> arg_values(args.size());
    for (size_t i = 0; i < args.size(); i++) {
        arg_values[i] = codegen(args[i]);
    }

    return call_intrin(llvm_type_of(result_type),
                       intrin_lanes,
                       name, arg_values);
}

Value *CodeGen_LLVM::call_intrin(llvm::Type *result_type, int intrin_lanes,
                                 const string &name, vector<Value *> arg_values) {
    internal_assert(result_type->isVectorTy()) << "call_intrin is for vector intrinsics only\n";

    int arg_lanes = (int)(result_type->getVectorNumElements());

    if (intrin_lanes != arg_lanes) {
        // Cut up each arg into appropriately-sized pieces, call the
        // intrinsic on each, then splice together the results.
        vector<Value *> results;
        for (int start = 0; start < arg_lanes; start += intrin_lanes) {
            vector<Value *> args;
            for (size_t i = 0; i < arg_values.size(); i++) {
                if (arg_values[i]->getType()->isVectorTy()) {
                    int arg_i_lanes = (int)arg_values[i]->getType()->getVectorNumElements();
                    internal_assert(arg_i_lanes >= arg_lanes);
                    // Horizontally reducing intrinsics may have
                    // arguments that have more lanes than the
                    // result. Assume that the horizontally reduce
                    // neighboring elements...
                    int reduce = arg_i_lanes / arg_lanes;
                    args.push_back(slice_vector(arg_values[i], start * reduce, intrin_lanes * reduce));
                } else {
                    args.push_back(arg_values[i]);
                }
            }

            llvm::Type *result_slice_type =
                llvm::VectorType::get(result_type->getScalarType(), intrin_lanes);

            results.push_back(call_intrin(result_slice_type, intrin_lanes, name, args));
        }
        Value *result = concat_vectors(results);
        return slice_vector(result, 0, arg_lanes);
    }

    vector<llvm::Type *> arg_types(arg_values.size());
    for (size_t i = 0; i < arg_values.size(); i++) {
        arg_types[i] = arg_values[i]->getType();
    }

    llvm::Function *fn = module->getFunction(name);

    if (!fn) {
        llvm::Type *intrinsic_result_type = VectorType::get(result_type->getScalarType(), intrin_lanes);
        FunctionType *func_t = FunctionType::get(intrinsic_result_type, arg_types, false);
        fn = llvm::Function::Create(func_t, llvm::Function::ExternalLinkage, name, module.get());
        fn->setCallingConv(CallingConv::C);
    }

    CallInst *call = builder->CreateCall(fn, arg_values);

    call->setDoesNotAccessMemory();
    call->setDoesNotThrow();

    return call;
}

Value *CodeGen_LLVM::slice_vector(Value *vec, int start, int size) {
    int vec_lanes = vec->getType()->getVectorNumElements();

    if (start == 0 && size == vec_lanes) {
        return vec;
    }

    vector<int> indices(size);
    for (int i = 0; i < size; i++) {
        int idx = start + i;
        if (idx >= 0 && idx < vec_lanes) {
            indices[i] = idx;
        } else {
            indices[i] = -1;
        }
    }
    return shuffle_vectors(vec, indices);
}

Value *CodeGen_LLVM::concat_vectors(const vector<Value *> &v) {
    if (v.size() == 1) return v[0];

    internal_assert(!v.empty());

    vector<Value *> vecs = v;

    // Force them all to be actual vectors
    for (Value *&val : vecs) {
        if (!val->getType()->isVectorTy()) {
            val = create_broadcast(val, 1);
        }
    }

    while (vecs.size() > 1) {
        vector<Value *> new_vecs;

        for (size_t i = 0; i < vecs.size()-1; i += 2) {
            Value *v1 = vecs[i];
            Value *v2 = vecs[i+1];

            int w1 = v1->getType()->getVectorNumElements();
            int w2 = v2->getType()->getVectorNumElements();

            // Possibly pad one of the vectors to match widths.
            if (w1 < w2) {
                v1 = slice_vector(v1, 0, w2);
            } else if (w2 < w1) {
                v2 = slice_vector(v2, 0, w1);
            }
            int w_matched = std::max(w1, w2);

            internal_assert(v1->getType() == v2->getType());

            vector<int> indices(w1 + w2);
            for (int i = 0; i < w1; i++) {
                indices[i] = i;
            }
            for (int i = 0; i < w2; i++) {
                indices[w1 + i] = w_matched + i;
            }

            Value *merged = shuffle_vectors(v1, v2, indices);

            new_vecs.push_back(merged);
        }

        // If there were an odd number of them, we need to also push
        // the one that didn't get merged.
        if (vecs.size() & 1) {
            new_vecs.push_back(vecs.back());
        }

        vecs.swap(new_vecs);
    }

    return vecs[0];
}

Value *CodeGen_LLVM::shuffle_vectors(Value *a, Value *b,
                                     const std::vector<int> &indices) {
    internal_assert(a->getType() == b->getType());
    vector<Constant *> llvm_indices(indices.size());
    for (size_t i = 0; i < llvm_indices.size(); i++) {
        if (indices[i] >= 0) {
            internal_assert(indices[i] < (int)a->getType()->getVectorNumElements() * 2);
            llvm_indices[i] = ConstantInt::get(i32_t, indices[i]);
        } else {
            // Only let -1 be undef.
            internal_assert(indices[i] == -1);
            llvm_indices[i] = UndefValue::get(i32_t);
        }
    }

    return builder->CreateShuffleVector(a, b, ConstantVector::get(llvm_indices));
}

Value *CodeGen_LLVM::shuffle_vectors(Value *a, const std::vector<int> &indices) {
    Value *b = UndefValue::get(a->getType());
    return shuffle_vectors(a, b, indices);
}


std::pair<llvm::Function *, int> CodeGen_LLVM::find_vector_runtime_function(const std::string &name, int lanes) {
    // Check if a vector version of the function already
    // exists at some useful width. We use the naming
    // convention that a N-wide version of a function foo is
    // called fooxN. All of our intrinsics are power-of-two
    // sized, so starting at the first power of two >= the
    // vector width, we'll try all powers of two in decreasing
    // order.
    vector<int> sizes_to_try;
    int l = 1;
    while (l < lanes) l *= 2;
    for (int i = l; i > 1; i /= 2) {
        sizes_to_try.push_back(i);
    }

    // If none of those match, we'll also try doubling
    // the lanes up to the next power of two (this is to catch
    // cases where we're a 64-bit vector and have a 128-bit
    // vector implementation).
    sizes_to_try.push_back(l*2);

    for (size_t i = 0; i < sizes_to_try.size(); i++) {
        int l = sizes_to_try[i];
        llvm::Function *vec_fn = module->getFunction(name + "x" + std::to_string(l));
        if (vec_fn) {
            return { vec_fn, l };
        }
    }

    return { nullptr, 0 };
}

ModulusRemainder CodeGen_LLVM::get_alignment_info(Expr e) {
    return modulus_remainder(e, alignment_info);
}

}}<|MERGE_RESOLUTION|>--- conflicted
+++ resolved
@@ -1051,14 +1051,6 @@
     }
 #endif
 
-<<<<<<< HEAD
-    if (get_target().has_feature(Target::MSAN)) {
-        auto addMemorySanitizerPass = [](const PassManagerBuilder &builder, legacy::PassManagerBase &pm) {
-            pm.add(createMemorySanitizerPass());
-        };
-        b.addExtension(PassManagerBuilder::EP_OptimizerLast, addMemorySanitizerPass);
-        b.addExtension(PassManagerBuilder::EP_EnabledOnOptLevel0, addMemorySanitizerPass);
-=======
     if (get_target().has_feature(Target::ASAN)) {
         auto addAddressSanitizerPass = [](const PassManagerBuilder &builder, legacy::PassManagerBase &pm) {
             pm.add(createAddressSanitizerFunctionPass());
@@ -1068,13 +1060,20 @@
         b.addExtension(PassManagerBuilder::EP_EnabledOnOptLevel0, addAddressSanitizerPass);
     }
 
+    if (get_target().has_feature(Target::MSAN)) {
+        auto addMemorySanitizerPass = [](const PassManagerBuilder &builder, legacy::PassManagerBase &pm) {
+            pm.add(createMemorySanitizerPass());
+        };
+        b.addExtension(PassManagerBuilder::EP_OptimizerLast, addMemorySanitizerPass);
+        b.addExtension(PassManagerBuilder::EP_EnabledOnOptLevel0, addMemorySanitizerPass);
+    }
+
     if (get_target().has_feature(Target::TSAN)) {
         auto addThreadSanitizerPass = [](const PassManagerBuilder &builder, legacy::PassManagerBase &pm) {
             pm.add(createThreadSanitizerPass());
         };
         b.addExtension(PassManagerBuilder::EP_OptimizerLast, addThreadSanitizerPass);
         b.addExtension(PassManagerBuilder::EP_EnabledOnOptLevel0, addThreadSanitizerPass);
->>>>>>> 11dcb328
     }
 
     b.populateFunctionPassManager(function_pass_manager);
@@ -1083,12 +1082,11 @@
     // Run optimization passes
     function_pass_manager.doInitialization();
     for (llvm::Module::iterator i = module->begin(); i != module->end(); i++) {
-<<<<<<< HEAD
+        if (get_target().has_feature(Target::ASAN)) {
+            i->addFnAttr(Attribute::SanitizeAddress);
+        }
         if (get_target().has_feature(Target::MSAN)) {
             i->addFnAttr(Attribute::SanitizeMemory);
-=======
-        if (get_target().has_feature(Target::ASAN)) {
-            i->addFnAttr(Attribute::SanitizeAddress);
         }
         if (get_target().has_feature(Target::TSAN)) {
             // Do not annotate any of Halide's low-level synchronization code as it has
@@ -1099,7 +1097,6 @@
                   i->getName().startswith("halide_cond_"))) {
                 i->addFnAttr(Attribute::SanitizeThread);
             }
->>>>>>> 11dcb328
         }
         function_pass_manager.run(*i);
     }
