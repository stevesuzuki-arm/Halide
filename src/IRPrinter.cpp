--- conflicted
+++ resolved
@@ -329,10 +329,6 @@
     return stream;
 }
 
-<<<<<<< HEAD
-IRPrinter::IRPrinter(ostream &s)
-    : stream(s), indent(0) {
-=======
 std::ostream &operator<<(std::ostream &stream, const Indentation &indentation) {
     for (int i = 0; i < indentation.indent; i++) {
         stream << ' ';
@@ -340,8 +336,8 @@
     return stream;
 }
 
-IRPrinter::IRPrinter(ostream &s) : stream(s), indent(0) {
->>>>>>> 697b4be4
+IRPrinter::IRPrinter(ostream &s)
+    : stream(s), indent(0) {
     s.setf(std::ios::fixed, std::ios::floatfield);
 }
 
@@ -362,14 +358,6 @@
     }
 }
 
-<<<<<<< HEAD
-void IRPrinter::do_indent() {
-    for (int i = 0; i < indent; i++)
-        stream << ' ';
-}
-
-=======
->>>>>>> 697b4be4
 void IRPrinter::visit(const IntImm *op) {
     if (op->type == Int(32)) {
         stream << op->value;
@@ -900,13 +888,7 @@
         }
     }
 
-<<<<<<< HEAD
-    do_indent();
-    stream << "}\n";
-=======
     stream << get_indent() << "}\n";
-
->>>>>>> 697b4be4
 }
 
 void IRPrinter::visit(const Evaluate *op) {
