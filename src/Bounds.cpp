--- conflicted
+++ resolved
@@ -1903,12 +1903,7 @@
         pop_var(op->name);
     }
 
-<<<<<<< HEAD
-    void visit(const Provide *op) {
-      debug(1) << "Got provide for " << Stmt(op) << ".\n";
-=======
     void visit(const Provide *op) override {
->>>>>>> 78673c20
         if (consider_provides) {
             if (op->name == func || func.empty()) {
                 Box b(op->args.size());
