--- conflicted
+++ resolved
@@ -346,15 +346,7 @@
         internal_error << "Monotonic of statement\n";
     }
 
-<<<<<<< HEAD
-    void visit(const Acquire *op) {
-        internal_error << "Monotonic of statement\n";
-    }
-
-    void visit(const Store *op) {
-=======
     void visit(const Acquire *op) override {
->>>>>>> 78673c20
         internal_error << "Monotonic of statement\n";
     }
 
@@ -378,15 +370,7 @@
         internal_error << "Monotonic of statement\n";
     }
 
-<<<<<<< HEAD
-    void visit(const Fork *op) {
-        internal_error << "Monotonic of statement\n";
-    }
-
-    void visit(const IfThenElse *op) {
-=======
     void visit(const Block *op) override {
->>>>>>> 78673c20
         internal_error << "Monotonic of statement\n";
     }
 
