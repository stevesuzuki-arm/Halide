--- conflicted
+++ resolved
@@ -880,34 +880,58 @@
         }
     }
 
-<<<<<<< HEAD
-    if (true) {
-        ImageParam im(Int(32), 1, "im");
-        ImageParam scalar(Int(32), 0, "scalar");
-
-        Func f("f");
-        f() = im(clamp(scalar(), 0, 42)) + 42;
-
-        Pipeline(f).auto_schedule(target, params);
-    }
-
-    if (true) {
-        ImageParam im(Int(32), 1, "im");
-        ImageParam scalar(Int(32), 0, "scalar");
-        ImageParam invariant_load(Int(32), 1, "invariant_load");
-
-        Func f("f");
-        f() = im(clamp(invariant_load(clamp(scalar(), 0, 42)), 0, 42)) + 42;
-
-        Pipeline(f).auto_schedule(target, params);
-    }
-
-=======
+    if (true) {
+        Pipeline p1;
+        Pipeline p2;
+        for (int test_condition = 0; test_condition < 2; test_condition++) {
+            ImageParam im(Int(32), 1, "im");
+            ImageParam scalar(Int(32), 0, "scalar");
+
+            Func f("f");
+            f() = im(clamp(scalar(), 0, 42)) + 42;
+
+            if (test_condition) {
+                p2 = Pipeline(f);
+            } else {
+                p1 = Pipeline(f);
+            }
+        }
+        
+        if (!test_caching(p1, p2, target, params)) {
+            std::cerr << "Caching check failed on scalar image load" << std::endl;
+            return 1;
+        }
+    }
+
+    if (true) {
+        Pipeline p1;
+        Pipeline p2;
+        for (int test_condition = 0; test_condition < 2; test_condition++) {
+            ImageParam im(Int(32), 1, "im");
+            ImageParam scalar(Int(32), 0, "scalar");
+            ImageParam invariant_load(Int(32), 1, "invariant_load");
+
+            Func f("f");
+            f() = im(clamp(invariant_load(clamp(scalar(), 0, 42)), 0, 42)) + 42;
+
+            if (test_condition) {
+                p2 = Pipeline(f);
+            } else {
+                p1 = Pipeline(f);
+            }
+        }
+        
+        if (!test_caching(p1, p2, target, params)) {
+            std::cerr << "Caching check failed on invariant image load" << std::endl;
+            return 1;
+        }
+    }
+
     // Reset environment variables.
     set_env_variable("HL_DISABLE_MEMOIZED_FEATURES", cache_features, /* overwrite */ 1);
     set_env_variable("HL_DISABLE_MEMOIZED_BLOCKS", cache_blocks, /* overwrite */ 1);
 
     std::cout << "adams2019 testing passed\n";
->>>>>>> fb13fb0d
+
     return 0;
 }