#include "LLVM_Output.h"
#include "CodeGen_C.h"
#include "CodeGen_Internal.h"
#include "CodeGen_LLVM.h"
#include "CompilerLogger.h"
#include "LLVM_Headers.h"
#include "LLVM_Runtime_Linker.h"

#include <fstream>
#include <iostream>

#ifdef _WIN32
#ifndef NOMINMAX
#define NOMINMAX
#endif
#include <windows.h>
#else
#include <cstdio>
#include <sys/stat.h>
#include <unistd.h>
#endif

namespace Halide {

namespace Internal {
namespace Archive {

namespace {

// This is a bare-bones Windows .lib file writer, based on inspection
// of the LLVM ArchiveWriter class and the documentation at
// https://www.microsoft.com/msj/0498/hood0498.aspx and
// https://msdn.microsoft.com/en-us/library/windows/desktop/ms680547(v=vs.85).aspx#archive__library__file_format
//
// It has been compared with the output of VS2015's lib.exe and appears to be
// bit-identical (to meaningful bits, anyway) for a sampling of Halide
// AOT output, but it is quite possible that there are omissions, mistakes,
// or just plain bugs.

// Emit a field that is 'size' characters wide.
// If data too small, pad on the right with spaces.
// If data too large, assert.
// Return the offset at which 'data' was written.
template<typename T>
size_t emit_padded(std::ostream &out, T data, size_t size) {
    size_t pos = out.tellp();
    out << data;
    size_t written = (size_t)out.tellp() - pos;
    internal_assert(written <= size);
    while (written < size) {
        out.put(' ');
        written++;
    }
    return pos;
}

using EmitU32 = std::function<void(std::ostream &, uint32_t)>;

void emit_big_endian_u32(std::ostream &out, uint32_t value) {
    out << static_cast<uint8_t>((value >> 24) & 0xff)
        << static_cast<uint8_t>((value >> 16) & 0xff)
        << static_cast<uint8_t>((value >> 8) & 0xff)
        << static_cast<uint8_t>((value)&0xff);
}

void emit_little_endian_u32(std::ostream &out, uint32_t value) {
    out << static_cast<uint8_t>((value)&0xff)
        << static_cast<uint8_t>((value >> 8) & 0xff)
        << static_cast<uint8_t>((value >> 16) & 0xff)
        << static_cast<uint8_t>((value >> 24) & 0xff);
}

void emit_little_endian_u16(std::ostream &out, uint16_t value) {
    out << static_cast<uint8_t>((value)&0xff)
        << static_cast<uint8_t>((value >> 8) & 0xff);
}

// Return the offset at which 'size' was written
size_t finish_member_header(std::ostream &out, size_t size) {
    // Emit zero for all of these, to mimic the 'deterministic' flag
    emit_padded(out, 0, 12);                        // timestamp
    emit_padded(out, ' ', 6);                       // UID
    emit_padded(out, ' ', 6);                       // GID
    emit_padded(out, 0, 8);                         // perm
    const size_t pos = emit_padded(out, size, 10);  // total size of the archive member (not including header)
    out << "\x60\x0A";
    return pos;
}

std::string member_name(const llvm::NewArchiveMember &m) {
    return m.MemberName.str();
}

std::map<std::string, size_t> write_string_table(std::ostream &out,
                                                 const std::vector<llvm::NewArchiveMember> &members) {
    std::map<std::string, size_t> string_to_offset_map;
    size_t start_offset = 0;
    for (const llvm::NewArchiveMember &m : members) {
        std::string name = member_name(m);
        internal_assert(string_to_offset_map.count(name) == 0);
        if (name.size() < 16 && name.find('/') == std::string::npos) {
            // small strings that don't contain '/' can be inlined
            continue;
        }
        if (start_offset == 0) {
            emit_padded(out, "//", 16);
            finish_member_header(out, 0);
            start_offset = out.tellp();
        }
        string_to_offset_map[name] = (size_t)out.tellp() - start_offset;
        out << name;
        out.put('\0');
    }
    // If all strings are short enough, we skip the string table entirely
    if (start_offset != 0) {
        size_t member_end = out.tellp();
        if (out.tellp() % 2) {
            out.put('\x0A');
        }
        size_t final_offset = out.tellp();
        out.seekp(start_offset - 12);
        emit_padded(out, member_end - start_offset, 10);
        out.seekp(final_offset);
    }
    return string_to_offset_map;
}

struct PatchInfo {
    EmitU32 emit_u32;
    size_t pos;
};

void write_symbol_table(std::ostream &out,
                        const std::vector<llvm::NewArchiveMember> &members,
                        bool windows_coff_format,
                        std::map<size_t, std::vector<PatchInfo>> *patchers) {
    internal_assert(!members.empty());

    EmitU32 emit_u32 = windows_coff_format ? emit_little_endian_u32 : emit_big_endian_u32;

    // Write zero for sizes/offsets that will be patched later.
    const size_t kPatchLater = 0;

    std::map<std::string, size_t> name_to_member_index;

    const auto kFileMagicUnknown = llvm::file_magic::unknown;

    llvm::LLVMContext context;
    for (size_t i = 0, n = members.size(); i < n; ++i) {
        llvm::MemoryBufferRef member_buffer = members[i].Buf->getMemBufferRef();
        llvm::Expected<std::unique_ptr<llvm::object::SymbolicFile>> obj_or_err =
            llvm::object::SymbolicFile::createSymbolicFile(
                member_buffer, kFileMagicUnknown, &context);
        if (!obj_or_err) {
            // Don't use internal_assert: the call to new_member.takeError() will be
            // evaluated even if the assert does not fail, leaving new_member in an
            // indeterminate state.
            internal_error << llvm::toString(obj_or_err.takeError()) << "\n";
        }
        llvm::object::SymbolicFile &obj = *obj_or_err.get();
        for (const auto &sym : obj.symbols()) {
            auto flags = sym.getFlags();
            if (!flags) {
                internal_error << llvm::toString(flags.takeError()) << "\n";
            }
            const uint32_t sym_flags = flags.get();
            if (sym_flags & llvm::object::SymbolRef::SF_FormatSpecific) {
                continue;
            }
            if (!(sym_flags & llvm::object::SymbolRef::SF_Global)) {
                continue;
            }
            if ((sym_flags & llvm::object::SymbolRef::SF_Undefined) &&
                !(sym_flags & llvm::object::SymbolRef::SF_Indirect)) {
                continue;
            }
            // Windows COFF doesn't support weak symbols.
            if (sym_flags & llvm::object::SymbolRef::SF_Weak) {
                continue;
            }

            llvm::SmallString<128> symbols_buf;
            llvm::raw_svector_ostream symbols(symbols_buf);
            auto err = sym.printName(symbols);
            internal_assert(!err);
            std::string name = symbols.str().str();
            if (name_to_member_index.find(name) != name_to_member_index.end()) {
                user_warning << "Warning: symbol '" << name << "' seen multiple times in library.\n";
                continue;
            }
            name_to_member_index[name] = i;
        }
    }

    size_t header_start_offset = emit_padded(out, "/", 16);
    size_t symbol_table_size_offset = finish_member_header(out, kPatchLater);  // size of symbol table

    size_t symbol_count_offset = 0;
    if (windows_coff_format) {
        emit_u32(out, members.size());
        for (size_t i = 0, n = members.size(); i < n; ++i) {
            size_t pos = out.tellp();
            emit_u32(out, kPatchLater);  // offset to this .obj member
            (*patchers)[i].push_back({emit_u32, pos});
        }
        symbol_count_offset = out.tellp();
        emit_u32(out, kPatchLater);  // number of symbols
        // symbol-to-archive-member-index, but 1-based rather than zero-based.
        for (auto &it : name_to_member_index) {
            internal_assert(it.second <= 65534);
            emit_little_endian_u16(out, (uint16_t)it.second + 1);
        }
    } else {
        symbol_count_offset = out.tellp();
        emit_u32(out, kPatchLater);  // number of symbols
        for (auto &it : name_to_member_index) {
            size_t pos = out.tellp();
            emit_u32(out, kPatchLater);  // offset to the .obj member containing this symbol
            (*patchers)[it.second].push_back({emit_u32, pos});
        }
    }

    // Symbol table goes at the end for both variants.
    for (auto &it : name_to_member_index) {
        out << it.first;
        out.put('\0');
    }

    size_t member_end = out.tellp();

    // lib.exe pads to 2-byte align with 0x0a
    if (out.tellp() % 2) {
        out.put('\x0A');
    }
    size_t final_offset = out.tellp();

    // Patch the size of the symbol table.
    const size_t member_header_size = 60;
    out.seekp(symbol_table_size_offset);
    emit_padded(out, member_end - member_header_size - header_start_offset, 10);

    // Patch the number of symbols.
    out.seekp(symbol_count_offset);
    emit_u32(out, name_to_member_index.size());

    // Seek back to where we left off.
    out.seekp(final_offset);
}

void write_coff_archive(std::ostream &out,
                        const std::vector<llvm::NewArchiveMember> &members) {
    out << "!<arch>\x0A";

    // First member is named "/" and is the traditional symbol table,
    // with big-endian offsets.
    std::map<size_t, std::vector<PatchInfo>> patchers;
    write_symbol_table(out, members, false, &patchers);

    // Second member (for Windows COFF) is also named "/" and is also a symbol table,
    // but with little-endian offsets and with symbols sorted by name. (We actually sort
    // both tables as a side-effect, but the first isn't required to be sorted.)
    write_symbol_table(out, members, true, &patchers);

    // Third member, named "//", is the optional string table. (MS docs say it is required but
    // lib.exe only emits as needed, so we will follow its example)
    std::map<std::string, size_t> string_to_offset_map = write_string_table(out, members);

    // The remaining members are just (header + contents of .obj file).
    std::vector<size_t> member_offset;
    for (const llvm::NewArchiveMember &m : members) {
        size_t pos = out.tellp();
        member_offset.push_back(pos);

        std::string name = member_name(m);
        auto it = string_to_offset_map.find(name);
        if (it != string_to_offset_map.end()) {
            out.put('/');
            emit_padded(out, it->second, 15);
        } else {
            emit_padded(out, name + "/", 16);
        }
        size_t size = m.Buf->getBufferSize();
        finish_member_header(out, size);

        out << m.Buf->getMemBufferRef().getBuffer().str();

        if (out.tellp() % 2) {
            out.put('\x0A');
        }
    }

    for (auto &it : patchers) {
        size_t i = it.first;
        for (auto &patcher : it.second) {
            out.seekp(patcher.pos);
            patcher.emit_u32(out, member_offset.at(i));
        }
    }
}

}  // namespace

}  // namespace Archive
}  // namespace Internal

std::unique_ptr<llvm::raw_fd_ostream> make_raw_fd_ostream(const std::string &filename) {
    std::string error_string;
    std::error_code err;
    std::unique_ptr<llvm::raw_fd_ostream> raw_out(new llvm::raw_fd_ostream(filename, err, llvm::sys::fs::OF_None));
    if (err) {
        error_string = err.message();
    }
    internal_assert(error_string.empty())
        << "Error opening output " << filename << ": " << error_string << "\n";

    return raw_out;
}

namespace {

// llvm::CloneModule has issues with debug info. As a workaround,
// serialize it to bitcode in memory, and then parse the bitcode back in.
std::unique_ptr<llvm::Module> clone_module(const llvm::Module &module_in) {
    Internal::debug(2) << "Cloning module " << module_in.getName().str() << "\n";

    // Write the module to a buffer.
    llvm::SmallVector<char, 16> clone_buffer;
    llvm::raw_svector_ostream clone_ostream(clone_buffer);
    WriteBitcodeToFile(module_in, clone_ostream);

    // Read it back in.
    llvm::MemoryBufferRef buffer_ref(llvm::StringRef(clone_buffer.data(), clone_buffer.size()), "clone_buffer");
    auto cloned_module = llvm::parseBitcodeFile(buffer_ref, module_in.getContext());
    internal_assert(cloned_module);

    return std::move(cloned_module.get());
}

}  // namespace

void emit_file(const llvm::Module &module_in, Internal::LLVMOStream &out,
<<<<<<< HEAD
#if LLVM_VERSION >= 100
                llvm::CodeGenFileType file_type
#else
                llvm::TargetMachine::CodeGenFileType file_type
#endif
                ) {
=======
               llvm::CodeGenFileType file_type) {
>>>>>>> 037d7ed0
    Internal::debug(1) << "emit_file.Compiling to native code...\n";
    Internal::debug(2) << "Target triple: " << module_in.getTargetTriple() << "\n";

    auto time_start = std::chrono::high_resolution_clock::now();

    // Work on a copy of the module to avoid modifying the original.
    std::unique_ptr<llvm::Module> module = clone_module(module_in);

    // Get the target specific parser.
    auto target_machine = Internal::make_target_machine(*module);
    internal_assert(target_machine.get()) << "Could not allocate target machine!\n";

    llvm::DataLayout target_data_layout(target_machine->createDataLayout());
    if (!(target_data_layout == module->getDataLayout())) {
        internal_error << "Warning: module's data layout does not match target machine's\n"
                       << target_data_layout.getStringRepresentation() << "\n"
                       << module->getDataLayout().getStringRepresentation() << "\n";
    }

    // Build up all of the passes that we want to do to the module.
    llvm::legacy::PassManager pass_manager;

    pass_manager.add(new llvm::TargetLibraryInfoWrapperPass(llvm::Triple(module->getTargetTriple())));

    // Make sure things marked as always-inline get inlined
    pass_manager.add(llvm::createAlwaysInlinerLegacyPass());

    // Remove any stale debug info
    pass_manager.add(llvm::createStripDeadDebugInfoPass());

    // Enable symbol rewriting. This allows code outside libHalide to
    // use symbol rewriting when compiling Halide code (for example, by
    // using cl::ParseCommandLineOption and then passing the appropriate
    // rewrite options via -mllvm flags).
    pass_manager.add(llvm::createRewriteSymbolsPass());

    // Override default to generate verbose assembly.
    target_machine->Options.MCOptions.AsmVerbose = true;

    // Ask the target to add backend passes as necessary.
    target_machine->addPassesToEmitFile(pass_manager, out, nullptr, file_type);

    pass_manager.run(*module);

    auto *logger = Internal::get_compiler_logger();
    if (logger) {
        auto time_end = std::chrono::high_resolution_clock::now();
        std::chrono::duration<double> diff = time_end - time_start;
        logger->record_compilation_time(Internal::CompilerLogger::Phase::LLVM, diff.count());
    }

    // If -time-passes is in HL_LLVM_ARGS, this will print llvm passes time statstics otherwise its no-op.
    llvm::reportAndResetTimings();
}

std::unique_ptr<llvm::Module> compile_module_to_llvm_module(const Module &module, llvm::LLVMContext &context) {
    return codegen_llvm(module, context);
}

void compile_llvm_module_to_object(llvm::Module &module, Internal::LLVMOStream &out) {
    emit_file(module, out, llvm::CGFT_ObjectFile);
}

void compile_llvm_module_to_assembly(llvm::Module &module, Internal::LLVMOStream &out) {
    emit_file(module, out, llvm::CGFT_AssemblyFile);
}

void compile_llvm_module_to_llvm_bitcode(llvm::Module &module, Internal::LLVMOStream &out) {
    WriteBitcodeToFile(module, out);
}

void compile_llvm_module_to_llvm_assembly(llvm::Module &module, Internal::LLVMOStream &out) {
    module.print(out, nullptr);
}

// Note that the utilities for get/set working directory are deliberately *not* in Util.h;
// generally speaking, you shouldn't ever need or want to do this, and doing so is asking for
// trouble. This exists solely to work around an issue with LLVM, hence its restricted
// location. If we ever legitimately need this elsewhere, consider moving it to Util.h.
namespace {

std::string get_current_directory() {
#ifdef _WIN32
    DWORD dir_buf_size = GetCurrentDirectoryW(0, nullptr);
    internal_assert(dir_buf_size) << "GetCurrentDirectoryW() failed; error " << GetLastError() << "\n";

    // GetCurrentDirectoryW returns a _buffer size_, not a character count.
    // std::wstring null-terminates on its own, so don't count that here.
    std::wstring wdir(dir_buf_size - 1, 0);

    DWORD ret = GetCurrentDirectoryW(dir_buf_size, &wdir[0]);
    internal_assert(ret) << "GetCurrentDirectoryW() failed; error " << GetLastError() << "\n";

    int dir_len = WideCharToMultiByte(CP_UTF8, 0, &wdir[0], (int)wdir.size(), nullptr, 0, nullptr, nullptr);
    internal_assert(dir_len) << "WideCharToMultiByte() failed; error " << GetLastError() << "\n";

    std::string dir(dir_len, 0);

    ret = WideCharToMultiByte(CP_UTF8, 0, &wdir[0], (int)wdir.size(), &dir[0], (int)dir.size(), nullptr, nullptr);
    internal_assert(ret) << "WideCharToMultiByte() failed; error " << GetLastError() << "\n";

    return dir;
#else
    std::string dir;
    // Note that passing null for the first arg isn't strictly POSIX, but is
    // supported everywhere we currently build.
    char *p = getcwd(nullptr, 0);
    internal_assert(p != nullptr) << "getcwd() failed";
    dir = p;
    free(p);
    return dir;
#endif
}

void set_current_directory(const std::string &d) {
#ifdef _WIN32
    int n_chars = MultiByteToWideChar(CP_UTF8, 0, &d[0], (int)d.size(), nullptr, 0);
    internal_assert(n_chars) << "MultiByteToWideChar() failed; error " << GetLastError() << "\n";

    std::wstring wd(n_chars, 0);
    int ret = MultiByteToWideChar(CP_UTF8, 0, &d[0], (int)d.size(), &wd[0], wd.size());
    internal_assert(ret) << "MultiByteToWideChar() failed; error " << GetLastError() << "\n";

    internal_assert(SetCurrentDirectoryW(wd.c_str())) << "SetCurrentDirectoryW() failed; error " << GetLastError() << "\n";
#else
    internal_assert(chdir(d.c_str()) == 0) << "chdir() failed";
#endif
}

std::pair<std::string, std::string> dir_and_file(const std::string &path) {
    std::string dir, file;
    size_t slash_pos = path.rfind('/');
#ifdef _WIN32
    if (slash_pos == std::string::npos) {
        // Windows is a thing
        slash_pos = path.rfind('\\');
    }
#endif
    if (slash_pos != std::string::npos) {
        dir = path.substr(0, slash_pos);
        file = path.substr(slash_pos + 1);
    } else {
        file = path;
    }
    return {dir, file};
}

std::string make_absolute_path(const std::string &path) {
    bool is_absolute = !path.empty() && path[0] == '/';
    char sep = '/';
#ifdef _WIN32
    // Allow for C:\whatever or c:/whatever on Windows
    if (path.size() >= 3 && path[1] == ':' && (path[2] == '\\' || path[2] == '/')) {
        is_absolute = true;
        sep = path[2];
    } else if (path.size() > 2 && path[0] == '\\' && path[1] == '\\') {
        // Also allow for UNC-style paths beginning with double-backslash
        is_absolute = true;
        sep = path[0];
    }
#endif
    if (!is_absolute) {
        return get_current_directory() + sep + path;
    }
    return path;
}

struct SetCwd {
    const std::string original_directory;
    explicit SetCwd(const std::string &d)
        : original_directory(get_current_directory()) {
        if (!d.empty()) {
            set_current_directory(d);
        }
    }
    ~SetCwd() {
        set_current_directory(original_directory);
    }
};

}  // namespace

void create_static_library(const std::vector<std::string> &src_files_in, const Target &target,
                           const std::string &dst_file_in, bool deterministic) {
    internal_assert(!src_files_in.empty());

    // Ensure that dst_file is an absolute path, since we're going to change the
    // working directory temporarily.
    std::string dst_file = make_absolute_path(dst_file_in);

    // If we give absolute paths to LLVM, it will dutifully embed them in the resulting
    // .a file; some versions of 'ar x' are unable to deal with the resulting files,
    // which is inconvenient. So let's doctor the inputs to be simple filenames,
    // and temporarily change the working directory. (Note that this requires all the
    // input files be in the same directory; this is currently always the case for
    // our existing usage.)
    std::string src_dir = dir_and_file(src_files_in.front()).first;
    std::vector<std::string> src_files;
    for (const auto &s_in : src_files_in) {
        auto df = dir_and_file(s_in);
        internal_assert(df.first == src_dir) << "All inputs to create_static_library() must be in the same directory";
        for (auto &s_existing : src_files) {
            internal_assert(s_existing != df.second) << "create_static_library() does not allow duplicate filenames.";
        }
        src_files.push_back(df.second);
    }

    SetCwd set_cwd(src_dir);

    std::vector<llvm::NewArchiveMember> new_members;
    for (auto &src : src_files) {
        llvm::Expected<llvm::NewArchiveMember> new_member =
            llvm::NewArchiveMember::getFile(src, /*Deterministic=*/true);
        if (!new_member) {
            // Don't use internal_assert: the call to new_member.takeError() will be evaluated
            // even if the assert does not fail, leaving new_member in an indeterminate
            // state.
            internal_error << src << ": " << llvm::toString(new_member.takeError()) << "\n";
        }
        new_members.push_back(std::move(*new_member));
    }

    // LLVM can't write MS PE/COFF Lib format, which is almost-but-not-quite
    // the same as GNU ar format.
    if (Internal::get_triple_for_target(target).isWindowsMSVCEnvironment()) {
        std::ofstream f(dst_file, std::ios_base::trunc | std::ios_base::binary);
        Internal::Archive::write_coff_archive(f, new_members);
        f.flush();
        f.close();
        return;
    }

    const bool write_symtab = true;
    const auto kind = Internal::get_triple_for_target(target).isOSDarwin() ? llvm::object::Archive::K_BSD : llvm::object::Archive::K_GNU;
    const bool thin = false;
    auto result = llvm::writeArchive(dst_file, new_members,
                                     write_symtab, kind,
                                     deterministic, thin, nullptr);
    internal_assert(!result)
        << "Failed to write archive: " << dst_file
        << ", reason: " << llvm::toString(std::move(result)) << "\n";
}

}  // namespace Halide<|MERGE_RESOLUTION|>--- conflicted
+++ resolved
@@ -339,16 +339,7 @@
 }  // namespace
 
 void emit_file(const llvm::Module &module_in, Internal::LLVMOStream &out,
-<<<<<<< HEAD
-#if LLVM_VERSION >= 100
-                llvm::CodeGenFileType file_type
-#else
-                llvm::TargetMachine::CodeGenFileType file_type
-#endif
-                ) {
-=======
                llvm::CodeGenFileType file_type) {
->>>>>>> 037d7ed0
     Internal::debug(1) << "emit_file.Compiling to native code...\n";
     Internal::debug(2) << "Target triple: " << module_in.getTargetTriple() << "\n";
 
